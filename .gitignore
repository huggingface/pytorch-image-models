--- conflicted
+++ resolved
@@ -111,10 +111,10 @@
 Untitled.ipynb
 Testing notebook.ipynb
 
-<<<<<<< HEAD
+
 # MacOS
 *.DS_Store
-=======
+
 # Root dir exclusions
 /*.csv
 /*.yaml
@@ -123,4 +123,3 @@
 /*.png
 /*.zip
 /*.tar.*
->>>>>>> 1885bdc4
