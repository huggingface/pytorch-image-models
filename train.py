--- conflicted
+++ resolved
@@ -28,7 +28,6 @@
 import torch.nn as nn
 import torchvision.utils
 
-<<<<<<< HEAD
 from timm.bits import initialize_device, setup_model_and_optimizer, DeviceEnv, Monitor, Tracker,\
     TrainState, TrainServices, TrainCfg, CheckpointManager, AccuracyTopK, AvgTensor, distribute_bn
 from timm.data import create_dataset, create_transform_v2, create_loader_v2, resolve_data_config,\
@@ -40,42 +39,6 @@
 from timm.utils import setup_default_logging, random_seed, get_outdir, unwrap_model
 
 
-=======
-from timm.data import create_dataset, create_loader, resolve_data_config, Mixup, FastCollateMixup, AugMixDataset
-from timm.models import create_model, safe_model_name, resume_checkpoint, load_checkpoint,\
-    convert_splitbn_model, model_parameters
-from timm.utils import setup_default_logging, random_seed, set_jit_fuser, ModelEmaV2,\
-    get_outdir, CheckpointSaver, distribute_bn, update_summary, accuracy, AverageMeter,\
-    dispatch_clip_grad, reduce_tensor
-from timm.loss import JsdCrossEntropy, BinaryCrossEntropy, SoftTargetCrossEntropy, BinaryCrossEntropy,\
-    LabelSmoothingCrossEntropy
-from timm.optim import create_optimizer_v2, optimizer_kwargs
-from timm.scheduler import create_scheduler
-from timm.utils import ApexScaler, NativeScaler
-
-try:
-    from apex import amp
-    from apex.parallel import DistributedDataParallel as ApexDDP
-    from apex.parallel import convert_syncbn_model
-    has_apex = True
-except ImportError:
-    has_apex = False
-
-has_native_amp = False
-try:
-    if getattr(torch.cuda.amp, 'autocast') is not None:
-        has_native_amp = True
-except AttributeError:
-    pass
-
-try:
-    import wandb
-    has_wandb = True
-except ImportError:
-    has_wandb = False
-
-torch.backends.cudnn.benchmark = True
->>>>>>> e4360e61
 _logger = logging.getLogger('train')
 
 
@@ -89,101 +52,76 @@
 parser = argparse.ArgumentParser(description='PyTorch ImageNet Training')
 
 # Dataset parameters
-group = parser.add_argument_group('Dataset parameters')
-# Keep this argument outside of the dataset group because it is positional.
 parser.add_argument('data_dir', metavar='DIR',
                     help='path to dataset')
-group.add_argument('--dataset', '-d', metavar='NAME', default='',
+parser.add_argument('--dataset', '-d', metavar='NAME', default='',
                     help='dataset type (default: ImageFolder/ImageTar if empty)')
-group.add_argument('--train-split', metavar='NAME', default='train',
+parser.add_argument('--train-split', metavar='NAME', default='train',
                     help='dataset train split (default: train)')
-group.add_argument('--val-split', metavar='NAME', default='validation',
+parser.add_argument('--val-split', metavar='NAME', default='validation',
                     help='dataset validation split (default: validation)')
-group.add_argument('--dataset-download', action='store_true', default=False,
+parser.add_argument('--dataset-download', action='store_true', default=False,
                     help='Allow download of dataset for torch/ and tfds/ datasets that support it.')
-group.add_argument('--class-map', default='', type=str, metavar='FILENAME',
+parser.add_argument('--class-map', default='', type=str, metavar='FILENAME',
                     help='path to class to idx mapping file (default: "")')
 
 # Model parameters
-group = parser.add_argument_group('Model parameters')
-group.add_argument('--model', default='resnet50', type=str, metavar='MODEL',
+parser.add_argument('--model', default='resnet50', type=str, metavar='MODEL',
                     help='Name of model to train (default: "resnet50"')
-group.add_argument('--pretrained', action='store_true', default=False,
+parser.add_argument('--pretrained', action='store_true', default=False,
                     help='Start with pretrained version of specified network (if avail)')
-group.add_argument('--initial-checkpoint', default='', type=str, metavar='PATH',
+parser.add_argument('--initial-checkpoint', default='', type=str, metavar='PATH',
                     help='Initialize model from this checkpoint (default: none)')
-group.add_argument('--resume', default='', type=str, metavar='PATH',
+parser.add_argument('--resume', default='', type=str, metavar='PATH',
                     help='Resume full model and optimizer state from checkpoint (default: none)')
-group.add_argument('--no-resume-opt', action='store_true', default=False,
+parser.add_argument('--no-resume-opt', action='store_true', default=False,
                     help='prevent resume of optimizer state when resuming model')
-group.add_argument('--num-classes', type=int, default=None, metavar='N',
+parser.add_argument('--num-classes', type=int, default=None, metavar='N',
                     help='number of label classes (Model default if None)')
-group.add_argument('--gp', default=None, type=str, metavar='POOL',
+parser.add_argument('--gp', default=None, type=str, metavar='POOL',
                     help='Global pool type, one of (fast, avg, max, avgmax, avgmaxc). Model default if None.')
-group.add_argument('--img-size', type=int, default=None, metavar='N',
+parser.add_argument('--img-size', type=int, default=None, metavar='N',
                     help='Image patch size (default: None => model default)')
-group.add_argument('--input-size', default=None, nargs=3, type=int,
+parser.add_argument('--input-size', default=None, nargs=3, type=int,
                     metavar='N N N', help='Input all image dimensions (d h w, e.g. --input-size 3 224 224), uses model default if empty')
-group.add_argument('--crop-pct', default=None, type=float,
+parser.add_argument('--crop-pct', default=None, type=float,
                     metavar='N', help='Input image center crop percent (for validation only)')
-group.add_argument('--mean', type=float, nargs='+', default=None, metavar='MEAN',
+parser.add_argument('--mean', type=float, nargs='+', default=None, metavar='MEAN',
                     help='Override mean pixel value of dataset')
-group.add_argument('--std', type=float, nargs='+', default=None, metavar='STD',
+parser.add_argument('--std', type=float, nargs='+', default=None, metavar='STD',
                     help='Override std deviation of dataset')
-group.add_argument('--interpolation', default='', type=str, metavar='NAME',
+parser.add_argument('--interpolation', default='', type=str, metavar='NAME',
                     help='Image resize interpolation type (overrides model)')
-<<<<<<< HEAD
 parser.add_argument('-b', '--batch-size', type=int, default=256, metavar='N',
                     help='input batch size for training (default: 32)')
 parser.add_argument('-vb', '--validation-batch-size', type=int, default=None, metavar='N',
                     help='validation batch size override (default: None)')
 parser.add_argument('--channels-last', action='store_true', default=False,
-=======
-group.add_argument('-b', '--batch-size', type=int, default=128, metavar='N',
-                    help='Input batch size for training (default: 128)')
-group.add_argument('-vb', '--validation-batch-size', type=int, default=None, metavar='N',
-                    help='Validation batch size override (default: None)')
-group.add_argument('--channels-last', action='store_true', default=False,
->>>>>>> e4360e61
                     help='Use channels_last memory layout')
-group.add_argument('--torchscript', dest='torchscript', action='store_true',
+parser.add_argument('--torchscript', dest='torchscript', action='store_true',
                     help='torch.jit.script the full model')
-<<<<<<< HEAD
 parser.add_argument('--grad-checkpointing', action='store_true', default=False,
-=======
-group.add_argument('--fuser', default='', type=str,
-                    help="Select jit fuser. One of ('', 'te', 'old', 'nvfuser')")
-group.add_argument('--grad-checkpointing', action='store_true', default=False,
->>>>>>> e4360e61
                     help='Enable gradient checkpointing through model blocks/stages')
 
 # Optimizer parameters
-group = parser.add_argument_group('Optimizer parameters')
-group.add_argument('--opt', default='sgd', type=str, metavar='OPTIMIZER',
+parser.add_argument('--opt', default='sgd', type=str, metavar='OPTIMIZER',
                     help='Optimizer (default: "sgd"')
-group.add_argument('--opt-eps', default=None, type=float, metavar='EPSILON',
+parser.add_argument('--opt-eps', default=None, type=float, metavar='EPSILON',
                     help='Optimizer Epsilon (default: None, use opt default)')
-group.add_argument('--opt-betas', default=None, type=float, nargs='+', metavar='BETA',
+parser.add_argument('--opt-betas', default=None, type=float, nargs='+', metavar='BETA',
                     help='Optimizer Betas (default: None, use opt default)')
-group.add_argument('--momentum', type=float, default=0.9, metavar='M',
+parser.add_argument('--momentum', type=float, default=0.9, metavar='M',
                     help='Optimizer momentum (default: 0.9)')
-<<<<<<< HEAD
 parser.add_argument('--weight-decay', type=float, default=0.0001,
                     help='weight decay (default: 0.0001)')
 parser.add_argument('--clip-grad', type=float, default=None, metavar='NORM',
-=======
-group.add_argument('--weight-decay', type=float, default=2e-5,
-                    help='weight decay (default: 2e-5)')
-group.add_argument('--clip-grad', type=float, default=None, metavar='NORM',
->>>>>>> e4360e61
                     help='Clip gradient norm (default: None, no clipping)')
-group.add_argument('--clip-mode', type=str, default='norm',
+parser.add_argument('--clip-mode', type=str, default='norm',
                     help='Gradient clipping mode. One of ("norm", "value", "agc")')
-group.add_argument('--layer-decay', type=float, default=None,
+parser.add_argument('--layer-decay', type=float, default=None,
                     help='layer-wise learning rate decay (default: None)')
 
 # Learning rate schedule parameters
-<<<<<<< HEAD
 parser.add_argument('--sched', default='cosine', type=str, metavar='SCHEDULER',
                     help='LR scheduler (default: "cosine"')
 parser.add_argument('--lr', type=float, default=None, metavar='LR',
@@ -195,216 +133,150 @@
 parser.add_argument('--lr-base-scale', type=str, default='', metavar='SCALE',
                     help='base learning rate vs batch_size scaling ("linear", "sqrt", based on opt if empty)')
 parser.add_argument('--lr-noise', type=float, nargs='+', default=None, metavar='pct, pct',
-=======
-group = parser.add_argument_group('Learning rate schedule parameters')
-group.add_argument('--sched', default='cosine', type=str, metavar='SCHEDULER',
-                    help='LR scheduler (default: "step"')
-group.add_argument('--lr', type=float, default=0.05, metavar='LR',
-                    help='learning rate (default: 0.05)')
-group.add_argument('--lr-noise', type=float, nargs='+', default=None, metavar='pct, pct',
->>>>>>> e4360e61
                     help='learning rate noise on/off epoch percentages')
-group.add_argument('--lr-noise-pct', type=float, default=0.67, metavar='PERCENT',
+parser.add_argument('--lr-noise-pct', type=float, default=0.67, metavar='PERCENT',
                     help='learning rate noise limit percent (default: 0.67)')
-group.add_argument('--lr-noise-std', type=float, default=1.0, metavar='STDDEV',
+parser.add_argument('--lr-noise-std', type=float, default=1.0, metavar='STDDEV',
                     help='learning rate noise std-dev (default: 1.0)')
-group.add_argument('--lr-cycle-mul', type=float, default=1.0, metavar='MULT',
+parser.add_argument('--lr-cycle-mul', type=float, default=1.0, metavar='MULT',
                     help='learning rate cycle len multiplier (default: 1.0)')
-group.add_argument('--lr-cycle-decay', type=float, default=0.5, metavar='MULT',
+parser.add_argument('--lr-cycle-decay', type=float, default=0.5, metavar='MULT',
                     help='amount to decay each learning rate cycle (default: 0.5)')
-group.add_argument('--lr-cycle-limit', type=int, default=1, metavar='N',
+parser.add_argument('--lr-cycle-limit', type=int, default=1, metavar='N',
                     help='learning rate cycle limit, cycles enabled if > 1')
-group.add_argument('--lr-k-decay', type=float, default=1.0,
+parser.add_argument('--lr-k-decay', type=float, default=1.0,
                     help='learning rate k-decay for cosine/poly (default: 1.0)')
-group.add_argument('--warmup-lr', type=float, default=0.0001, metavar='LR',
+parser.add_argument('--warmup-lr', type=float, default=0.0001, metavar='LR',
                     help='warmup learning rate (default: 0.0001)')
-<<<<<<< HEAD
 parser.add_argument('--min-lr', type=float, default=1e-5, metavar='LR',
-=======
-group.add_argument('--min-lr', type=float, default=1e-6, metavar='LR',
->>>>>>> e4360e61
                     help='lower lr bound for cyclic schedulers that hit 0 (1e-5)')
-group.add_argument('--epochs', type=int, default=300, metavar='N',
+parser.add_argument('--epochs', type=int, default=300, metavar='N',
                     help='number of epochs to train (default: 300)')
-group.add_argument('--epoch-repeats', type=float, default=0., metavar='N',
+parser.add_argument('--epoch-repeats', type=float, default=0., metavar='N',
                     help='epoch repeat multiplier (number of times to repeat dataset epoch per train epoch).')
-group.add_argument('--start-epoch', default=None, type=int, metavar='N',
+parser.add_argument('--start-epoch', default=None, type=int, metavar='N',
                     help='manual epoch number (useful on restarts)')
-group.add_argument('--decay-milestones', default=[30, 60], type=int, nargs='+', metavar="MILESTONES",
+parser.add_argument('--decay-milestones', default=[30, 60], type=int, nargs='+', metavar="MILESTONES",
                     help='list of decay epoch indices for multistep lr. must be increasing')
-group.add_argument('--decay-epochs', type=float, default=100, metavar='N',
+parser.add_argument('--decay-epochs', type=float, default=100, metavar='N',
                     help='epoch interval to decay LR')
-<<<<<<< HEAD
 parser.add_argument('--warmup-epochs', type=int, default=5, metavar='N',
-=======
-group.add_argument('--warmup-epochs', type=int, default=3, metavar='N',
->>>>>>> e4360e61
                     help='epochs to warmup LR, if scheduler supports')
-group.add_argument('--cooldown-epochs', type=int, default=10, metavar='N',
+parser.add_argument('--cooldown-epochs', type=int, default=10, metavar='N',
                     help='epochs to cooldown LR at min_lr, after cyclic schedule ends')
-group.add_argument('--patience-epochs', type=int, default=10, metavar='N',
+parser.add_argument('--patience-epochs', type=int, default=10, metavar='N',
                     help='patience epochs for Plateau LR scheduler (default: 10')
-group.add_argument('--decay-rate', '--dr', type=float, default=0.1, metavar='RATE',
+parser.add_argument('--decay-rate', '--dr', type=float, default=0.1, metavar='RATE',
                     help='LR decay rate (default: 0.1)')
 
 # Augmentation & regularization parameters
-group = parser.add_argument_group('Augmentation and regularization parameters')
-group.add_argument('--no-aug', action='store_true', default=False,
+parser.add_argument('--no-aug', action='store_true', default=False,
                     help='Disable all training augmentation, override other train aug args')
-group.add_argument('--scale', type=float, nargs='+', default=[0.08, 1.0], metavar='PCT',
+parser.add_argument('--scale', type=float, nargs='+', default=[0.08, 1.0], metavar='PCT',
                     help='Random resize scale (default: 0.08 1.0)')
-group.add_argument('--ratio', type=float, nargs='+', default=[3./4., 4./3.], metavar='RATIO',
+parser.add_argument('--ratio', type=float, nargs='+', default=[3./4., 4./3.], metavar='RATIO',
                     help='Random resize aspect ratio (default: 0.75 1.33)')
-group.add_argument('--hflip', type=float, default=0.5,
+parser.add_argument('--hflip', type=float, default=0.5,
                     help='Horizontal flip training aug probability')
-group.add_argument('--vflip', type=float, default=0.,
+parser.add_argument('--vflip', type=float, default=0.,
                     help='Vertical flip training aug probability')
-<<<<<<< HEAD
 parser.add_argument('--color-jitter', type=float, default=None, metavar='PCT',
-=======
-group.add_argument('--color-jitter', type=float, default=0.4, metavar='PCT',
->>>>>>> e4360e61
                     help='Color jitter factor (default: 0.4)')
-group.add_argument('--aa', type=str, default=None, metavar='NAME',
+parser.add_argument('--aa', type=str, default=None, metavar='NAME',
                     help='Use AutoAugment policy. "v0" or "original". (default: None)'),
-<<<<<<< HEAD
 parser.add_argument('--aug-splits', type=int, default=0,
-=======
-group.add_argument('--aug-repeats', type=float, default=0,
-                    help='Number of augmentation repetitions (distributed training only) (default: 0)')
-group.add_argument('--aug-splits', type=int, default=0,
->>>>>>> e4360e61
                     help='Number of augmentation splits (default: 0, valid: 0 or >=2)')
-group.add_argument('--jsd-loss', action='store_true', default=False,
+parser.add_argument('--jsd-loss', action='store_true', default=False,
                     help='Enable Jensen-Shannon Divergence + CE loss. Use with `--aug-splits`.')
-group.add_argument('--bce-loss', action='store_true', default=False,
+parser.add_argument('--bce-loss', action='store_true', default=False,
                     help='Enable BCE loss w/ Mixup/CutMix use.')
-group.add_argument('--bce-target-thresh', type=float, default=None,
+parser.add_argument('--bce-target-thresh', type=float, default=None,
                     help='Threshold for binarizing softened BCE targets (default: None, disabled)')
-group.add_argument('--reprob', type=float, default=0., metavar='PCT',
+parser.add_argument('--reprob', type=float, default=0., metavar='PCT',
                     help='Random erase prob (default: 0.)')
-group.add_argument('--remode', type=str, default='pixel',
+parser.add_argument('--remode', type=str, default='pixel',
                     help='Random erase mode (default: "pixel")')
-group.add_argument('--recount', type=int, default=1,
+parser.add_argument('--recount', type=int, default=1,
                     help='Random erase count (default: 1)')
-group.add_argument('--resplit', action='store_true', default=False,
+parser.add_argument('--resplit', action='store_true', default=False,
                     help='Do not random erase first (clean) augmentation split')
-group.add_argument('--mixup', type=float, default=0.0,
+parser.add_argument('--mixup', type=float, default=0.0,
                     help='mixup alpha, mixup enabled if > 0. (default: 0.)')
-group.add_argument('--cutmix', type=float, default=0.0,
+parser.add_argument('--cutmix', type=float, default=0.0,
                     help='cutmix alpha, cutmix enabled if > 0. (default: 0.)')
-group.add_argument('--cutmix-minmax', type=float, nargs='+', default=None,
+parser.add_argument('--cutmix-minmax', type=float, nargs='+', default=None,
                     help='cutmix min/max ratio, overrides alpha and enables cutmix if set (default: None)')
-group.add_argument('--mixup-prob', type=float, default=1.0,
+parser.add_argument('--mixup-prob', type=float, default=1.0,
                     help='Probability of performing mixup or cutmix when either/both is enabled')
-group.add_argument('--mixup-switch-prob', type=float, default=0.5,
+parser.add_argument('--mixup-switch-prob', type=float, default=0.5,
                     help='Probability of switching to cutmix when both mixup and cutmix enabled')
-group.add_argument('--mixup-mode', type=str, default='batch',
+parser.add_argument('--mixup-mode', type=str, default='batch',
                     help='How to apply mixup/cutmix params. Per "batch", "pair", or "elem"')
-group.add_argument('--mixup-off-epoch', default=0, type=int, metavar='N',
+parser.add_argument('--mixup-off-epoch', default=0, type=int, metavar='N',
                     help='Turn off mixup after this epoch, disabled if 0 (default: 0)')
-group.add_argument('--smoothing', type=float, default=0.1,
+parser.add_argument('--smoothing', type=float, default=0.1,
                     help='Label smoothing (default: 0.1)')
-group.add_argument('--train-interpolation', type=str, default='random',
+parser.add_argument('--train-interpolation', type=str, default='random',
                     help='Training interpolation (random, bilinear, bicubic default: "random")')
-group.add_argument('--drop', type=float, default=0.0, metavar='PCT',
+parser.add_argument('--drop', type=float, default=0.0, metavar='PCT',
                     help='Dropout rate (default: 0.)')
-group.add_argument('--drop-connect', type=float, default=None, metavar='PCT',
+parser.add_argument('--drop-connect', type=float, default=None, metavar='PCT',
                     help='Drop connect rate, DEPRECATED, use drop-path (default: None)')
-group.add_argument('--drop-path', type=float, default=None, metavar='PCT',
+parser.add_argument('--drop-path', type=float, default=None, metavar='PCT',
                     help='Drop path rate (default: None)')
-group.add_argument('--drop-block', type=float, default=None, metavar='PCT',
+parser.add_argument('--drop-block', type=float, default=None, metavar='PCT',
                     help='Drop block rate (default: None)')
 
 # Batch norm parameters (only works with gen_efficientnet based models currently)
-group = parser.add_argument_group('Batch norm parameters', 'Only works with gen_efficientnet based models currently.')
-group.add_argument('--bn-momentum', type=float, default=None,
+parser.add_argument('--bn-momentum', type=float, default=None,
                     help='BatchNorm momentum override (if not None)')
-group.add_argument('--bn-eps', type=float, default=None,
+parser.add_argument('--bn-eps', type=float, default=None,
                     help='BatchNorm epsilon override (if not None)')
-group.add_argument('--sync-bn', action='store_true',
+parser.add_argument('--sync-bn', action='store_true',
                     help='Enable NVIDIA Apex or Torch synchronized BatchNorm.')
-group.add_argument('--dist-bn', type=str, default='reduce',
+parser.add_argument('--dist-bn', type=str, default='reduce',
                     help='Distribute BatchNorm stats between nodes after each epoch ("broadcast", "reduce", or "")')
-group.add_argument('--split-bn', action='store_true',
+parser.add_argument('--split-bn', action='store_true',
                     help='Enable separate BN layers per augmentation split.')
 
 # Model Exponential Moving Average
-group = parser.add_argument_group('Model exponential moving average parameters')
-group.add_argument('--model-ema', action='store_true', default=False,
+parser.add_argument('--model-ema', action='store_true', default=False,
                     help='Enable tracking moving average of model weights')
-<<<<<<< HEAD
 parser.add_argument('--model-ema-decay', type=float, default=0.9998,
-=======
-group.add_argument('--model-ema-force-cpu', action='store_true', default=False,
-                    help='Force ema to be tracked on CPU, rank=0 node only. Disables EMA validation.')
-group.add_argument('--model-ema-decay', type=float, default=0.9998,
->>>>>>> e4360e61
                     help='decay factor for model weights moving average (default: 0.9998)')
 
 # Misc
-group = parser.add_argument_group('Miscellaneous parameters')
-group.add_argument('--seed', type=int, default=42, metavar='S',
+parser.add_argument('--seed', type=int, default=42, metavar='S',
                     help='random seed (default: 42)')
-<<<<<<< HEAD
 parser.add_argument('--log-interval', type=int, default=50, metavar='N',
-=======
-group.add_argument('--worker-seeding', type=str, default='all',
-                    help='worker seed mode (default: all)')
-group.add_argument('--log-interval', type=int, default=50, metavar='N',
->>>>>>> e4360e61
                     help='how many batches to wait before logging training status')
-group.add_argument('--recovery-interval', type=int, default=0, metavar='N',
+parser.add_argument('--recovery-interval', type=int, default=0, metavar='N',
                     help='how many batches to wait before writing recovery checkpoint')
-group.add_argument('--checkpoint-hist', type=int, default=10, metavar='N',
+parser.add_argument('--checkpoint-hist', type=int, default=10, metavar='N',
                     help='number of checkpoints to keep (default: 10)')
-<<<<<<< HEAD
 parser.add_argument('-j', '--workers', type=int, default=4, metavar='N',
                     help='how many training processes to use (default: 1)')
 parser.add_argument('--save-images', action='store_true', default=False,
-=======
-group.add_argument('-j', '--workers', type=int, default=4, metavar='N',
-                    help='how many training processes to use (default: 4)')
-group.add_argument('--save-images', action='store_true', default=False,
->>>>>>> e4360e61
                     help='save images of input bathes every log interval for debugging')
-group.add_argument('--amp', action='store_true', default=False,
+parser.add_argument('--amp', action='store_true', default=False,
                     help='use NVIDIA Apex AMP or Native AMP for mixed precision training')
-<<<<<<< HEAD
 
 parser.add_argument('--pin-mem', action='store_true', default=False,
                     help='Pin CPU memory in DataLoader for more efficient (sometimes) transfer to GPU.')
 parser.add_argument('--output', default='', type=str, metavar='PATH',
-=======
-group.add_argument('--apex-amp', action='store_true', default=False,
-                    help='Use NVIDIA Apex AMP mixed precision')
-group.add_argument('--native-amp', action='store_true', default=False,
-                    help='Use Native Torch AMP mixed precision')
-group.add_argument('--no-ddp-bb', action='store_true', default=False,
-                    help='Force broadcast buffers for native DDP to off.')
-group.add_argument('--pin-mem', action='store_true', default=False,
-                    help='Pin CPU memory in DataLoader for more efficient (sometimes) transfer to GPU.')
-group.add_argument('--no-prefetcher', action='store_true', default=False,
-                    help='disable fast prefetcher')
-group.add_argument('--output', default='', type=str, metavar='PATH',
->>>>>>> e4360e61
                     help='path to output folder (default: none, current dir)')
-group.add_argument('--experiment', default='', type=str, metavar='NAME',
+parser.add_argument('--experiment', default='', type=str, metavar='NAME',
                     help='name of train experiment, name of sub-folder for output')
-group.add_argument('--eval-metric', default='top1', type=str, metavar='EVAL_METRIC',
+parser.add_argument('--eval-metric', default='top1', type=str, metavar='EVAL_METRIC',
                     help='Best metric (default: "top1"')
-group.add_argument('--tta', type=int, default=0, metavar='N',
+parser.add_argument('--tta', type=int, default=0, metavar='N',
                     help='Test/inference time augmentation (oversampling) factor. 0=None (default: 0)')
-group.add_argument("--local_rank", default=0, type=int)
-group.add_argument('--use-multi-epochs-loader', action='store_true', default=False,
+parser.add_argument("--local_rank", default=0, type=int)
+parser.add_argument('--use-multi-epochs-loader', action='store_true', default=False,
                     help='use the multi-epochs-loader to save time at the beginning of every epoch')
-<<<<<<< HEAD
 parser.add_argument('--force-cpu', action='store_true', default=False,
                     help='Force CPU to be used even if HW accelerator exists.')
 parser.add_argument('--log-wandb', action='store_true', default=False,
-=======
-group.add_argument('--log-wandb', action='store_true', default=False,
->>>>>>> e4360e61
                     help='log training and validation metrics to wandb')
 
 
@@ -429,35 +301,10 @@
     setup_default_logging()
     args, args_text = _parse_args()
 
-<<<<<<< HEAD
     dev_env = initialize_device(force_cpu=args.force_cpu, amp=args.amp, channels_last=args.channels_last)
     if dev_env.distributed:
         _logger.info('Training in distributed mode with multiple processes, 1 device per process. Process %d, total %d.'
                      % (dev_env.global_rank, dev_env.world_size))
-=======
-    if args.log_wandb:
-        if has_wandb:
-            wandb.init(project=args.experiment, config=args)
-        else:
-            _logger.warning("You've requested to log metrics to wandb but package not found. "
-                            "Metrics not being logged to wandb, try `pip install wandb`")
-
-    args.prefetcher = not args.no_prefetcher
-    args.distributed = False
-    if 'WORLD_SIZE' in os.environ:
-        args.distributed = int(os.environ['WORLD_SIZE']) > 1
-    args.device = 'cuda:0'
-    args.world_size = 1
-    args.rank = 0  # global rank
-    if args.distributed:
-        args.device = 'cuda:%d' % args.local_rank
-        torch.cuda.set_device(args.local_rank)
-        torch.distributed.init_process_group(backend='nccl', init_method='env://')
-        args.world_size = torch.distributed.get_world_size()
-        args.rank = torch.distributed.get_rank()
-        _logger.info('Training in distributed mode with multiple processes, 1 GPU per process. Process %d, total %d.'
-                     % (args.rank, args.world_size))
->>>>>>> e4360e61
     else:
         _logger.info('Training with a single process on 1 device.')
 
