--- conflicted
+++ resolved
@@ -41,11 +41,7 @@
     'vit_*', 'tnt_*', 'pit_*', 'coat_*', 'cait_*', '*mixer_*', 'gmlp_*', 'resmlp_*', 'twins_*',
     'convit_*', 'levit*', 'visformer*', 'deit*', 'jx_nest_*', 'nest_*', 'xcit_*', 'crossvit_*', 'beit*',
     'poolformer_*', 'volo_*', 'sequencer2d_*', 'pvt_v2*', 'mvitv2*', 'gcvit*', 'efficientformer*',
-<<<<<<< HEAD
-    'eva_*', 'flexivit*', 'pvig_*',
-=======
-    'eva_*', 'flexivit*', 'eva02*'
->>>>>>> 7501972c
+    'eva_*', 'flexivit*', 'eva02*', 'pvig_*'
 ]
 NUM_NON_STD = len(NON_STD_FILTERS)
 
