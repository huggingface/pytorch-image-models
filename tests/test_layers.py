import torch
import torch.nn as nn

from timm.layers import create_act_layer, set_layer_config, get_act_layer, get_act_fn

import importlib
import os

torch_backend = os.environ.get('TORCH_BACKEND')
if torch_backend is not None:
    importlib.import_module(torch_backend)
torch_device = os.environ.get('TORCH_DEVICE', 'cpu')

class MLP(nn.Module):
    def __init__(self, act_layer="relu", inplace=True):
        super(MLP, self).__init__()
        self.fc1 = nn.Linear(1000, 100)
        self.act = create_act_layer(act_layer, inplace=inplace)
        self.fc2 = nn.Linear(100, 10)

    def forward(self, x):
        x = self.fc1(x)
        x = self.act(x)
        x = self.fc2(x)
        return x


def _run_act_layer_grad(act_type, inplace=True):
    x = torch.rand(10, 1000) * 10
    m = MLP(act_layer=act_type, inplace=inplace)

    def _run(x, act_layer=''):
        if act_layer:
            # replace act layer if set
            m.act = create_act_layer(act_layer, inplace=inplace)
        out = m(x)
        l = (out - 0).pow(2).sum()
        return l

    x = x.to(device=torch_device)
    m.to(device=torch_device)

    out_me = _run(x)

    with set_layer_config(scriptable=True):
        out_jit = _run(x, act_type)

    assert torch.isclose(out_jit, out_me)

    with set_layer_config(no_jit=True):
        out_basic = _run(x, act_type)

    assert torch.isclose(out_basic, out_jit)


def test_swish_grad():
    for _ in range(100):
        _run_act_layer_grad('swish')


def test_mish_grad():
    for _ in range(100):
        _run_act_layer_grad('mish')


def test_hard_sigmoid_grad():
    for _ in range(100):
        _run_act_layer_grad('hard_sigmoid', inplace=None)


def test_hard_swish_grad():
    for _ in range(100):
        _run_act_layer_grad('hard_swish')


def test_hard_mish_grad():
    for _ in range(100):
        _run_act_layer_grad('hard_mish')


<<<<<<< HEAD
=======
def test_get_act_layer_empty_string():
    # Empty string should return None
    assert get_act_layer('') is None


def test_create_act_layer_inplace_error():
    class NoInplaceAct(nn.Module):
        def __init__(self):
            super().__init__()
        def forward(self, x):
            return x
    
    # Should recover when inplace arg causes TypeError
    layer = create_act_layer(NoInplaceAct, inplace=True)
    assert isinstance(layer, NoInplaceAct)


def test_create_act_layer_edge_cases():
    # Test None input
    assert create_act_layer(None) is None
    
    # Test TypeError handling for inplace
    class CustomAct(nn.Module):
        def __init__(self, **kwargs):
            super().__init__()
        def forward(self, x):
            return x
            
    result = create_act_layer(CustomAct, inplace=True)
    assert isinstance(result, CustomAct)


def test_get_act_fn_callable():
    def custom_act(x): 
        return x
    assert get_act_fn(custom_act) is custom_act


def test_get_act_fn_none():
    assert get_act_fn(None) is None
    assert get_act_fn('') is None


>>>>>>> a8b90bf5
MLDECODER_EXCLUDE_FILTERS = [
    '*efficientnet_l2*', '*resnext101_32x48d', '*in21k', '*152x4_bitm', '*101x3_bitm', '*50x3_bitm',
    '*nfnet_f3*', '*nfnet_f4*', '*nfnet_f5*', '*nfnet_f6*', '*nfnet_f7*', '*efficientnetv2_xl*',
    '*resnetrs350*', '*resnetrs420*', 'xcit_large_24_p8*', '*huge*', '*giant*', '*gigantic*',
    '*enormous*', 'maxvit_xlarge*', 'regnet*1280', 'regnet*2560']

def test_ml_decoder():
    for modelName in timm.list_models(pretrained=False, exclude_filters = MLDECODER_EXCLUDE_FILTERS):
        model = timm.create_model(modelName, num_classes=1000)
        model = add_ml_decoder_head(model)
        model.eval()
        with torch.set_grad_enabled(False):
            model(torch.randn([1,*model.default_cfg['input_size']]))<|MERGE_RESOLUTION|>--- conflicted
+++ resolved
@@ -78,8 +78,6 @@
         _run_act_layer_grad('hard_mish')
 
 
-<<<<<<< HEAD
-=======
 def test_get_act_layer_empty_string():
     # Empty string should return None
     assert get_act_layer('') is None
@@ -123,7 +121,6 @@
     assert get_act_fn('') is None
 
 
->>>>>>> a8b90bf5
 MLDECODER_EXCLUDE_FILTERS = [
     '*efficientnet_l2*', '*resnext101_32x48d', '*in21k', '*152x4_bitm', '*101x3_bitm', '*50x3_bitm',
     '*nfnet_f3*', '*nfnet_f4*', '*nfnet_f5*', '*nfnet_f6*', '*nfnet_f7*', '*efficientnetv2_xl*',
