""" PyTorch EfficientNet Family

An implementation of EfficienNet that covers variety of related models with efficient architectures:

* EfficientNet (B0-B8, L2 + Tensorflow pretrained AutoAug/RandAug/AdvProp/NoisyStudent weight ports)
  - EfficientNet: Rethinking Model Scaling for CNNs - https://arxiv.org/abs/1905.11946
  - CondConv: Conditionally Parameterized Convolutions for Efficient Inference - https://arxiv.org/abs/1904.04971
  - Adversarial Examples Improve Image Recognition - https://arxiv.org/abs/1911.09665
  - Self-training with Noisy Student improves ImageNet classification - https://arxiv.org/abs/1911.04252

* MixNet (Small, Medium, and Large)
  - MixConv: Mixed Depthwise Convolutional Kernels - https://arxiv.org/abs/1907.09595

* MNasNet B1, A1 (SE), Small
  - MnasNet: Platform-Aware Neural Architecture Search for Mobile - https://arxiv.org/abs/1807.11626

* FBNet-C
  - FBNet: Hardware-Aware Efficient ConvNet Design via Differentiable NAS - https://arxiv.org/abs/1812.03443

* Single-Path NAS Pixel1
  - Single-Path NAS: Designing Hardware-Efficient ConvNets - https://arxiv.org/abs/1904.02877

* And likely more...

Hacked together by Ross Wightman
"""
from timm.data import IMAGENET_DEFAULT_MEAN, IMAGENET_DEFAULT_STD, IMAGENET_INCEPTION_MEAN, IMAGENET_INCEPTION_STD
from .efficientnet_builder import *
from .feature_hooks import FeatureHooks
<<<<<<< HEAD
from .helpers import load_pretrained
=======
from .registry import register_model
from .helpers import load_pretrained, adapt_model_from_file
>>>>>>> 353a79ae
from .layers import SelectAdaptivePool2d
from .registry import register_model

__all__ = ['EfficientNet']


def _cfg(url='', **kwargs):
    return {
        'url': url, 'num_classes': 1000, 'input_size': (3, 224, 224), 'pool_size': (7, 7),
        'crop_pct': 0.875, 'interpolation': 'bicubic',
        'mean': IMAGENET_DEFAULT_MEAN, 'std': IMAGENET_DEFAULT_STD,
        'first_conv': 'conv_stem', 'classifier': 'classifier',
        **kwargs
    }


url_weight_dir = 'https://github.com/rwightman/pytorch-image-models/releases/download/v0.1-weights/'
default_cfgs = {
<<<<<<< HEAD
    'mnasnet_050': _cfg(),
    'mnasnet_075': _cfg(),
    'mnasnet_100': _cfg(url=url_weight_dir + 'mnasnet_b1-74cb7081.pth'),
    'mnasnet_140': _cfg(),

    'semnasnet_050': _cfg(),
    'semnasnet_075': _cfg(),
    'semnasnet_100': _cfg(url=url_weight_dir + 'mnasnet_a1-d9418771.pth'),
    'semnasnet_140': _cfg(),
    'mnasnet_small': _cfg(),

    'mobilenetv2_100': _cfg(),
    'mobilenetv2_110d': _cfg(url=url_weight_dir + 'mobilenetv2_110d_ra-77090ade.pth'),
    'mobilenetv2_120d': _cfg(url=url_weight_dir + 'mobilenetv2_120d_ra-5987e2ed.pth'),
    'mobilenetv2_140': _cfg(url=url_weight_dir + 'mobilenetv2_140_ra-21a4e913.pth'),

    'fbnetc_100': _cfg(url=url_weight_dir + 'fbnetc_100-c345b898.pth', interpolation='bilinear'),
    'spnasnet_100': _cfg(url=url_weight_dir + 'spnasnet_100-048bc3f4.pth', interpolation='bilinear'),

    'efficientnet_b0': _cfg(url=url_weight_dir + 'efficientnet_b0_ra-3dd342df.pth'),
    'efficientnet_b1': _cfg(url=url_weight_dir + 'efficientnet_b1-533bc792.pth',
                            input_size=(3, 240, 240), pool_size=(8, 8)),
    'efficientnet_b2': _cfg(url=url_weight_dir + 'efficientnet_b2_ra-bcdf34b7.pth',
                            input_size=(3, 260, 260), pool_size=(9, 9)),
    'efficientnet_b2a': _cfg(url=url_weight_dir + 'efficientnet_b2_ra-bcdf34b7.pth',
                             input_size=(3, 288, 288), pool_size=(9, 9), crop_pct=1.0),
    'efficientnet_b3': _cfg(url=url_weight_dir + 'efficientnet_b3_ra-a5e2fbc7.pth',
                            input_size=(3, 300, 300), pool_size=(10, 10), crop_pct=0.904),
    'efficientnet_b3a': _cfg(url=url_weight_dir + 'efficientnet_b3_ra-a5e2fbc7.pth',
                             input_size=(3, 320, 320), pool_size=(10, 10), crop_pct=1.0),
    'efficientnet_b4': _cfg(input_size=(3, 380, 380), pool_size=(12, 12), crop_pct=0.922),
    'efficientnet_b5': _cfg(input_size=(3, 456, 456), pool_size=(15, 15), crop_pct=0.934),
    'efficientnet_b6': _cfg(input_size=(3, 528, 528), pool_size=(17, 17), crop_pct=0.942),
    'efficientnet_b7': _cfg(input_size=(3, 600, 600), pool_size=(19, 19), crop_pct=0.949),
    'efficientnet_b8': _cfg(input_size=(3, 672, 672), pool_size=(21, 21), crop_pct=0.954),
    'efficientnet_l2': _cfg(input_size=(3, 800, 800), pool_size=(25, 25), crop_pct=0.961),

    'efficientnet_es': _cfg(url=url_weight_dir + 'efficientnet_es_ra-f111e99c.pth'),
    'efficientnet_em': _cfg(input_size=(3, 240, 240), pool_size=(8, 8), crop_pct=0.882),
    'efficientnet_el': _cfg(input_size=(3, 300, 300), pool_size=(10, 10), crop_pct=0.904),

    'efficientnet_cc_b0_4e': _cfg(),
    'efficientnet_cc_b0_8e': _cfg(),
    'efficientnet_cc_b1_8e': _cfg(input_size=(3, 240, 240), pool_size=(8, 8), crop_pct=0.882),

    'efficientnet_lite0': _cfg(),
    'efficientnet_lite1': _cfg(input_size=(3, 240, 240), pool_size=(8, 8), crop_pct=0.882),
    'efficientnet_lite2': _cfg(input_size=(3, 260, 260), pool_size=(9, 9), crop_pct=0.890),
    'efficientnet_lite3': _cfg(input_size=(3, 300, 300), pool_size=(10, 10), crop_pct=0.904),
    'efficientnet_lite4': _cfg(input_size=(3, 380, 380), pool_size=(12, 12), crop_pct=0.922),

    'tf_efficientnet_b0': _cfg(url=url_weight_dir + 'tf_efficientnet_b0_aa-827b6e33.pth',
                               input_size=(3, 224, 224)),
    'tf_efficientnet_b1': _cfg(url=url_weight_dir + 'tf_efficientnet_b1_aa-ea7a6ee0.pth',
                               input_size=(3, 240, 240), pool_size=(8, 8), crop_pct=0.882),
    'tf_efficientnet_b2': _cfg(url=url_weight_dir + 'tf_efficientnet_b2_aa-60c94f97.pth',
                               input_size=(3, 260, 260), pool_size=(9, 9), crop_pct=0.890),
    'tf_efficientnet_b3': _cfg(url=url_weight_dir + 'tf_efficientnet_b3_aa-84b4657e.pth',
                               input_size=(3, 300, 300), pool_size=(10, 10), crop_pct=0.904),
    'tf_efficientnet_b4': _cfg(url=url_weight_dir + 'tf_efficientnet_b4_aa-818f208c.pth',
                               input_size=(3, 380, 380), pool_size=(12, 12), crop_pct=0.922),
    'tf_efficientnet_b5': _cfg(url=url_weight_dir + 'tf_efficientnet_b5_ra-9a3e5369.pth',
                               input_size=(3, 456, 456), pool_size=(15, 15), crop_pct=0.934),
    'tf_efficientnet_b6': _cfg(url=url_weight_dir + 'tf_efficientnet_b6_aa-80ba17e4.pth',
                               input_size=(3, 528, 528), pool_size=(17, 17), crop_pct=0.942),
    'tf_efficientnet_b7': _cfg(url=url_weight_dir + 'tf_efficientnet_b7_ra-6c08e654.pth',
                               input_size=(3, 600, 600), pool_size=(19, 19), crop_pct=0.949),
    'tf_efficientnet_b8': _cfg(url=url_weight_dir + 'tf_efficientnet_b8_ra-572d5dd9.pth',
                               input_size=(3, 672, 672), pool_size=(21, 21), crop_pct=0.954),

    'tf_efficientnet_b0_ap': _cfg(url=url_weight_dir + 'tf_efficientnet_b0_ap-f262efe1.pth',
                                  mean=IMAGENET_INCEPTION_MEAN, std=IMAGENET_INCEPTION_STD, input_size=(3, 224, 224)),
    'tf_efficientnet_b1_ap': _cfg(url=url_weight_dir + 'tf_efficientnet_b1_ap-44ef0a3d.pth',
                                  mean=IMAGENET_INCEPTION_MEAN, std=IMAGENET_INCEPTION_STD,
                                  input_size=(3, 240, 240), pool_size=(8, 8), crop_pct=0.882),
    'tf_efficientnet_b2_ap': _cfg(url=url_weight_dir + 'tf_efficientnet_b2_ap-2f8e7636.pth',
                                  mean=IMAGENET_INCEPTION_MEAN, std=IMAGENET_INCEPTION_STD,
                                  input_size=(3, 260, 260), pool_size=(9, 9), crop_pct=0.890),
    'tf_efficientnet_b3_ap': _cfg(url=url_weight_dir + 'tf_efficientnet_b3_ap-aad25bdd.pth',
                                  mean=IMAGENET_INCEPTION_MEAN, std=IMAGENET_INCEPTION_STD,
                                  input_size=(3, 300, 300), pool_size=(10, 10), crop_pct=0.904),
    'tf_efficientnet_b4_ap': _cfg(url=url_weight_dir + 'tf_efficientnet_b4_ap-dedb23e6.pth',
                                  mean=IMAGENET_INCEPTION_MEAN, std=IMAGENET_INCEPTION_STD,
                                  input_size=(3, 380, 380), pool_size=(12, 12), crop_pct=0.922),
    'tf_efficientnet_b5_ap': _cfg(url=url_weight_dir + 'tf_efficientnet_b5_ap-9e82fae8.pth',
                                  mean=IMAGENET_INCEPTION_MEAN, std=IMAGENET_INCEPTION_STD,
                                  input_size=(3, 456, 456), pool_size=(15, 15), crop_pct=0.934),
    'tf_efficientnet_b6_ap': _cfg(url=url_weight_dir + 'tf_efficientnet_b6_ap-4ffb161f.pth',
                                  mean=IMAGENET_INCEPTION_MEAN, std=IMAGENET_INCEPTION_STD,
                                  input_size=(3, 528, 528), pool_size=(17, 17), crop_pct=0.942),
    'tf_efficientnet_b7_ap': _cfg(url=url_weight_dir + 'tf_efficientnet_b7_ap-ddb28fec.pth',
                                  mean=IMAGENET_INCEPTION_MEAN, std=IMAGENET_INCEPTION_STD,
                                  input_size=(3, 600, 600), pool_size=(19, 19), crop_pct=0.949),
    'tf_efficientnet_b8_ap': _cfg(url=url_weight_dir + 'tf_efficientnet_b8_ap-00e169fa.pth',
                                  mean=IMAGENET_INCEPTION_MEAN, std=IMAGENET_INCEPTION_STD,
                                  input_size=(3, 672, 672), pool_size=(21, 21), crop_pct=0.954),

    'tf_efficientnet_b0_ns': _cfg(url=url_weight_dir + 'tf_efficientnet_b0_ns-c0e6a31c.pth',
                                  input_size=(3, 224, 224)),
    'tf_efficientnet_b1_ns': _cfg(url=url_weight_dir + 'tf_efficientnet_b1_ns-99dd0c41.pth',
                                  input_size=(3, 240, 240), pool_size=(8, 8), crop_pct=0.882),
    'tf_efficientnet_b2_ns': _cfg(url=url_weight_dir + 'tf_efficientnet_b2_ns-00306e48.pth',
                                  input_size=(3, 260, 260), pool_size=(9, 9), crop_pct=0.890),
    'tf_efficientnet_b3_ns': _cfg(url=url_weight_dir + 'tf_efficientnet_b3_ns-9d44bf68.pth',
                                  input_size=(3, 300, 300), pool_size=(10, 10), crop_pct=0.904),
    'tf_efficientnet_b4_ns': _cfg(url=url_weight_dir + 'tf_efficientnet_b4_ns-d6313a46.pth',
                                  input_size=(3, 380, 380), pool_size=(12, 12), crop_pct=0.922),
    'tf_efficientnet_b5_ns': _cfg(url=url_weight_dir + 'tf_efficientnet_b5_ns-6f26d0cf.pth',
                                  input_size=(3, 456, 456), pool_size=(15, 15), crop_pct=0.934),
    'tf_efficientnet_b6_ns': _cfg(url=url_weight_dir + 'tf_efficientnet_b6_ns-51548356.pth',
                                  input_size=(3, 528, 528), pool_size=(17, 17), crop_pct=0.942),
    'tf_efficientnet_b7_ns': _cfg(url=url_weight_dir + 'tf_efficientnet_b7_ns-1dbc32de.pth',
                                  input_size=(3, 600, 600), pool_size=(19, 19), crop_pct=0.949),
    'tf_efficientnet_l2_ns_475': _cfg(url=url_weight_dir + 'tf_efficientnet_l2_ns_475-bebbd00a.pth',
                                      input_size=(3, 475, 475), pool_size=(15, 15), crop_pct=0.936),
    'tf_efficientnet_l2_ns': _cfg(url=url_weight_dir + 'tf_efficientnet_l2_ns-df73bb44.pth',
                                  input_size=(3, 800, 800), pool_size=(25, 25), crop_pct=0.96),

    'tf_efficientnet_es': _cfg(url=url_weight_dir + 'tf_efficientnet_es-ca1afbfe.pth',
                               mean=(0.5, 0.5, 0.5), std=(0.5, 0.5, 0.5),
                               input_size=(3, 224, 224), ),
    'tf_efficientnet_em': _cfg(url=url_weight_dir + 'tf_efficientnet_em-e78cfe58.pth',
                               mean=(0.5, 0.5, 0.5), std=(0.5, 0.5, 0.5),
                               input_size=(3, 240, 240), pool_size=(8, 8), crop_pct=0.882),
    'tf_efficientnet_el': _cfg(url=url_weight_dir + 'tf_efficientnet_el-5143854e.pth',
                               mean=(0.5, 0.5, 0.5), std=(0.5, 0.5, 0.5),
                               input_size=(3, 300, 300), pool_size=(10, 10), crop_pct=0.904),

    'tf_efficientnet_cc_b0_4e': _cfg(url=url_weight_dir + 'tf_efficientnet_cc_b0_4e-4362b6b2.pth',
                                     mean=IMAGENET_INCEPTION_MEAN, std=IMAGENET_INCEPTION_STD),
    'tf_efficientnet_cc_b0_8e': _cfg(url=url_weight_dir + 'tf_efficientnet_cc_b0_8e-66184a25.pth',
                                     mean=IMAGENET_INCEPTION_MEAN, std=IMAGENET_INCEPTION_STD),
    'tf_efficientnet_cc_b1_8e': _cfg(url=url_weight_dir + 'tf_efficientnet_cc_b1_8e-f7c79ae1.pth',
                                     mean=IMAGENET_INCEPTION_MEAN, std=IMAGENET_INCEPTION_STD,
                                     input_size=(3, 240, 240), pool_size=(8, 8), crop_pct=0.882),

    'tf_efficientnet_lite0': _cfg(url=url_weight_dir + 'tf_efficientnet_lite0-0aa007d2.pth',
                                  mean=(0.5, 0.5, 0.5), std=(0.5, 0.5, 0.5),
                                  interpolation='bicubic',
                                  # should be bilinear but bicubic better match for TF bilinear at low res
                                  ),
    'tf_efficientnet_lite1': _cfg(url=url_weight_dir + 'tf_efficientnet_lite1-bde8b488.pth',
                                  mean=(0.5, 0.5, 0.5), std=(0.5, 0.5, 0.5),
                                  input_size=(3, 240, 240), pool_size=(8, 8), crop_pct=0.882,
                                  interpolation='bicubic',
                                  # should be bilinear but bicubic better match for TF bilinear at low res
                                  ),
    'tf_efficientnet_lite2': _cfg(url=url_weight_dir + 'tf_efficientnet_lite2-dcccb7df.pth',
                                  mean=(0.5, 0.5, 0.5), std=(0.5, 0.5, 0.5),
                                  input_size=(3, 260, 260), pool_size=(9, 9), crop_pct=0.890,
                                  interpolation='bicubic',
                                  # should be bilinear but bicubic better match for TF bilinear at low res
                                  ),
    'tf_efficientnet_lite3': _cfg(url=url_weight_dir + 'tf_efficientnet_lite3-b733e338.pth',
                                  mean=(0.5, 0.5, 0.5), std=(0.5, 0.5, 0.5),
                                  input_size=(3, 300, 300), pool_size=(10, 10), crop_pct=0.904,
                                  interpolation='bilinear'),
    'tf_efficientnet_lite4': _cfg(url=url_weight_dir + 'tf_efficientnet_lite4-741542c3.pth',
                                  mean=(0.5, 0.5, 0.5), std=(0.5, 0.5, 0.5),
                                  input_size=(3, 380, 380), pool_size=(12, 12), crop_pct=0.920,
                                  interpolation='bilinear'),

    'mixnet_s': _cfg(url=url_weight_dir + 'mixnet_s-a907afbc.pth'),
    'mixnet_m': _cfg(url=url_weight_dir + 'mixnet_m-4647fc68.pth'),
    'mixnet_l': _cfg(url=url_weight_dir + 'mixnet_l-5a9a2ed8.pth'),
    'mixnet_xl': _cfg(url=url_weight_dir + 'mixnet_xl_ra-aac3c00c.pth'),
=======
    'mnasnet_050': _cfg(url=''),
    'mnasnet_075': _cfg(url=''),
    'mnasnet_100': _cfg(
        url='https://github.com/rwightman/pytorch-image-models/releases/download/v0.1-weights/mnasnet_b1-74cb7081.pth'),
    'mnasnet_140': _cfg(url=''),

    'semnasnet_050': _cfg(url=''),
    'semnasnet_075': _cfg(url=''),
    'semnasnet_100': _cfg(
        url='https://github.com/rwightman/pytorch-image-models/releases/download/v0.1-weights/mnasnet_a1-d9418771.pth'),
    'semnasnet_140': _cfg(url=''),
    'mnasnet_small': _cfg(url=''),

    'mobilenetv2_100': _cfg(
        url='https://github.com/rwightman/pytorch-image-models/releases/download/v0.1-weights/mobilenetv2_100_ra-b33bc2c4.pth'),
    'mobilenetv2_110d': _cfg(
        url='https://github.com/rwightman/pytorch-image-models/releases/download/v0.1-weights/mobilenetv2_110d_ra-77090ade.pth'),
    'mobilenetv2_120d': _cfg(
        url='https://github.com/rwightman/pytorch-image-models/releases/download/v0.1-weights/mobilenetv2_120d_ra-5987e2ed.pth'),
    'mobilenetv2_140': _cfg(
        url='https://github.com/rwightman/pytorch-image-models/releases/download/v0.1-weights/mobilenetv2_140_ra-21a4e913.pth'),

    'fbnetc_100': _cfg(
        url='https://github.com/rwightman/pytorch-image-models/releases/download/v0.1-weights/fbnetc_100-c345b898.pth',
        interpolation='bilinear'),
    'spnasnet_100': _cfg(
        url='https://github.com/rwightman/pytorch-image-models/releases/download/v0.1-weights/spnasnet_100-048bc3f4.pth',
        interpolation='bilinear'),

    'efficientnet_b0': _cfg(
        url='https://github.com/rwightman/pytorch-image-models/releases/download/v0.1-weights/efficientnet_b0_ra-3dd342df.pth'),
    'efficientnet_b1': _cfg(
        url='https://github.com/rwightman/pytorch-image-models/releases/download/v0.1-weights/efficientnet_b1-533bc792.pth',
        input_size=(3, 240, 240), pool_size=(8, 8)),
    'efficientnet_b2': _cfg(
        url='https://github.com/rwightman/pytorch-image-models/releases/download/v0.1-weights/efficientnet_b2_ra-bcdf34b7.pth',
        input_size=(3, 260, 260), pool_size=(9, 9)),
    'efficientnet_b2a': _cfg(
        url='https://github.com/rwightman/pytorch-image-models/releases/download/v0.1-weights/efficientnet_b2_ra-bcdf34b7.pth',
        input_size=(3, 288, 288), pool_size=(9, 9), crop_pct=1.0),
    'efficientnet_b3': _cfg(
        url='https://github.com/rwightman/pytorch-image-models/releases/download/v0.1-weights/efficientnet_b3_ra-a5e2fbc7.pth',
        input_size=(3, 300, 300), pool_size=(10, 10), crop_pct=0.904),
    'efficientnet_b3a': _cfg(
        url='https://github.com/rwightman/pytorch-image-models/releases/download/v0.1-weights/efficientnet_b3_ra-a5e2fbc7.pth',
        input_size=(3, 320, 320), pool_size=(10, 10), crop_pct=1.0),
    'efficientnet_b4': _cfg(
        url='', input_size=(3, 380, 380), pool_size=(12, 12), crop_pct=0.922),
    'efficientnet_b5': _cfg(
        url='', input_size=(3, 456, 456), pool_size=(15, 15), crop_pct=0.934),
    'efficientnet_b6': _cfg(
        url='', input_size=(3, 528, 528), pool_size=(17, 17), crop_pct=0.942),
    'efficientnet_b7': _cfg(
        url='', input_size=(3, 600, 600), pool_size=(19, 19), crop_pct=0.949),
    'efficientnet_b8': _cfg(
        url='', input_size=(3, 672, 672), pool_size=(21, 21), crop_pct=0.954),
    'efficientnet_l2': _cfg(
        url='', input_size=(3, 800, 800), pool_size=(25, 25), crop_pct=0.961),

    'efficientnet_es': _cfg(
        url='https://github.com/rwightman/pytorch-image-models/releases/download/v0.1-weights/efficientnet_es_ra-f111e99c.pth'),
    'efficientnet_em': _cfg(
        url='', input_size=(3, 240, 240), pool_size=(8, 8), crop_pct=0.882),
    'efficientnet_el': _cfg(
        url='', input_size=(3, 300, 300), pool_size=(10, 10), crop_pct=0.904),

    'efficientnet_cc_b0_4e': _cfg(url=''),
    'efficientnet_cc_b0_8e': _cfg(url=''),
    'efficientnet_cc_b1_8e': _cfg(url='', input_size=(3, 240, 240), pool_size=(8, 8), crop_pct=0.882),

    'efficientnet_lite0': _cfg(
        url=''),
    'efficientnet_lite1': _cfg(
        url='',
        input_size=(3, 240, 240), pool_size=(8, 8), crop_pct=0.882),
    'efficientnet_lite2': _cfg(
        url='',
        input_size=(3, 260, 260), pool_size=(9, 9), crop_pct=0.890),
    'efficientnet_lite3': _cfg(
        url='',
        input_size=(3, 300, 300), pool_size=(10, 10), crop_pct=0.904),
    'efficientnet_lite4': _cfg(
        url='', input_size=(3, 380, 380), pool_size=(12, 12), crop_pct=0.922),

    'efficientnet_b1_pruned': _cfg(
        url='https://imvl-automl-sh.oss-cn-shanghai.aliyuncs.com/darts/hyperml/hyperml/job_45403/outputs/effnetb1_pruned_9ebb3fe6.pth',
        input_size=(3, 240, 240), pool_size=(8, 8), crop_pct=0.882, mean=IMAGENET_INCEPTION_MEAN, std=IMAGENET_INCEPTION_STD),
    'efficientnet_b2_pruned': _cfg(
        url='https://imvl-automl-sh.oss-cn-shanghai.aliyuncs.com/darts/hyperml/hyperml/job_45403/outputs/effnetb2_pruned_203f55bc.pth',
        input_size=(3, 260, 260), pool_size=(9, 9), crop_pct=0.890, mean=IMAGENET_INCEPTION_MEAN, std=IMAGENET_INCEPTION_STD),
    'efficientnet_b3_pruned': _cfg(
        url='https://imvl-automl-sh.oss-cn-shanghai.aliyuncs.com/darts/hyperml/hyperml/job_45403/outputs/effnetb3_pruned_5abcc29f.pth',
        input_size=(3, 300, 300), pool_size=(10, 10), crop_pct=0.904, mean=IMAGENET_INCEPTION_MEAN, std=IMAGENET_INCEPTION_STD),

    'tf_efficientnet_b0': _cfg(
        url='https://github.com/rwightman/pytorch-image-models/releases/download/v0.1-weights/tf_efficientnet_b0_aa-827b6e33.pth',
        input_size=(3, 224, 224)),
    'tf_efficientnet_b1': _cfg(
        url='https://github.com/rwightman/pytorch-image-models/releases/download/v0.1-weights/tf_efficientnet_b1_aa-ea7a6ee0.pth',
        input_size=(3, 240, 240), pool_size=(8, 8), crop_pct=0.882),
    'tf_efficientnet_b2': _cfg(
        url='https://github.com/rwightman/pytorch-image-models/releases/download/v0.1-weights/tf_efficientnet_b2_aa-60c94f97.pth',
        input_size=(3, 260, 260), pool_size=(9, 9), crop_pct=0.890),
    'tf_efficientnet_b3': _cfg(
        url='https://github.com/rwightman/pytorch-image-models/releases/download/v0.1-weights/tf_efficientnet_b3_aa-84b4657e.pth',
        input_size=(3, 300, 300), pool_size=(10, 10), crop_pct=0.904),
    'tf_efficientnet_b4': _cfg(
        url='https://github.com/rwightman/pytorch-image-models/releases/download/v0.1-weights/tf_efficientnet_b4_aa-818f208c.pth',
        input_size=(3, 380, 380), pool_size=(12, 12), crop_pct=0.922),
    'tf_efficientnet_b5': _cfg(
        url='https://github.com/rwightman/pytorch-image-models/releases/download/v0.1-weights/tf_efficientnet_b5_ra-9a3e5369.pth',
        input_size=(3, 456, 456), pool_size=(15, 15), crop_pct=0.934),
    'tf_efficientnet_b6': _cfg(
        url='https://github.com/rwightman/pytorch-image-models/releases/download/v0.1-weights/tf_efficientnet_b6_aa-80ba17e4.pth',
        input_size=(3, 528, 528), pool_size=(17, 17), crop_pct=0.942),
    'tf_efficientnet_b7': _cfg(
        url='https://github.com/rwightman/pytorch-image-models/releases/download/v0.1-weights/tf_efficientnet_b7_ra-6c08e654.pth',
        input_size=(3, 600, 600), pool_size=(19, 19), crop_pct=0.949),
    'tf_efficientnet_b8': _cfg(
        url='https://github.com/rwightman/pytorch-image-models/releases/download/v0.1-weights/tf_efficientnet_b8_ra-572d5dd9.pth',
        input_size=(3, 672, 672), pool_size=(21, 21), crop_pct=0.954),

    'tf_efficientnet_b0_ap': _cfg(
        url='https://github.com/rwightman/pytorch-image-models/releases/download/v0.1-weights/tf_efficientnet_b0_ap-f262efe1.pth',
        mean=IMAGENET_INCEPTION_MEAN, std=IMAGENET_INCEPTION_STD, input_size=(3, 224, 224)),
    'tf_efficientnet_b1_ap': _cfg(
        url='https://github.com/rwightman/pytorch-image-models/releases/download/v0.1-weights/tf_efficientnet_b1_ap-44ef0a3d.pth',
        mean=IMAGENET_INCEPTION_MEAN, std=IMAGENET_INCEPTION_STD,
        input_size=(3, 240, 240), pool_size=(8, 8), crop_pct=0.882),
    'tf_efficientnet_b2_ap': _cfg(
        url='https://github.com/rwightman/pytorch-image-models/releases/download/v0.1-weights/tf_efficientnet_b2_ap-2f8e7636.pth',
        mean=IMAGENET_INCEPTION_MEAN, std=IMAGENET_INCEPTION_STD,
        input_size=(3, 260, 260), pool_size=(9, 9), crop_pct=0.890),
    'tf_efficientnet_b3_ap': _cfg(
        url='https://github.com/rwightman/pytorch-image-models/releases/download/v0.1-weights/tf_efficientnet_b3_ap-aad25bdd.pth',
        mean=IMAGENET_INCEPTION_MEAN, std=IMAGENET_INCEPTION_STD,
        input_size=(3, 300, 300), pool_size=(10, 10), crop_pct=0.904),
    'tf_efficientnet_b4_ap': _cfg(
        url='https://github.com/rwightman/pytorch-image-models/releases/download/v0.1-weights/tf_efficientnet_b4_ap-dedb23e6.pth',
        mean=IMAGENET_INCEPTION_MEAN, std=IMAGENET_INCEPTION_STD,
        input_size=(3, 380, 380), pool_size=(12, 12), crop_pct=0.922),
    'tf_efficientnet_b5_ap': _cfg(
        url='https://github.com/rwightman/pytorch-image-models/releases/download/v0.1-weights/tf_efficientnet_b5_ap-9e82fae8.pth',
        mean=IMAGENET_INCEPTION_MEAN, std=IMAGENET_INCEPTION_STD,
        input_size=(3, 456, 456), pool_size=(15, 15), crop_pct=0.934),
    'tf_efficientnet_b6_ap': _cfg(
        url='https://github.com/rwightman/pytorch-image-models/releases/download/v0.1-weights/tf_efficientnet_b6_ap-4ffb161f.pth',
        mean=IMAGENET_INCEPTION_MEAN, std=IMAGENET_INCEPTION_STD,
        input_size=(3, 528, 528), pool_size=(17, 17), crop_pct=0.942),
    'tf_efficientnet_b7_ap': _cfg(
        url='https://github.com/rwightman/pytorch-image-models/releases/download/v0.1-weights/tf_efficientnet_b7_ap-ddb28fec.pth',
        mean=IMAGENET_INCEPTION_MEAN, std=IMAGENET_INCEPTION_STD,
        input_size=(3, 600, 600), pool_size=(19, 19), crop_pct=0.949),
    'tf_efficientnet_b8_ap': _cfg(
        url='https://github.com/rwightman/pytorch-image-models/releases/download/v0.1-weights/tf_efficientnet_b8_ap-00e169fa.pth',
        mean=IMAGENET_INCEPTION_MEAN, std=IMAGENET_INCEPTION_STD,
        input_size=(3, 672, 672), pool_size=(21, 21), crop_pct=0.954),

    'tf_efficientnet_b0_ns': _cfg(
        url='https://github.com/rwightman/pytorch-image-models/releases/download/v0.1-weights/tf_efficientnet_b0_ns-c0e6a31c.pth',
        input_size=(3, 224, 224)),
    'tf_efficientnet_b1_ns': _cfg(
        url='https://github.com/rwightman/pytorch-image-models/releases/download/v0.1-weights/tf_efficientnet_b1_ns-99dd0c41.pth',
        input_size=(3, 240, 240), pool_size=(8, 8), crop_pct=0.882),
    'tf_efficientnet_b2_ns': _cfg(
        url='https://github.com/rwightman/pytorch-image-models/releases/download/v0.1-weights/tf_efficientnet_b2_ns-00306e48.pth',
        input_size=(3, 260, 260), pool_size=(9, 9), crop_pct=0.890),
    'tf_efficientnet_b3_ns': _cfg(
        url='https://github.com/rwightman/pytorch-image-models/releases/download/v0.1-weights/tf_efficientnet_b3_ns-9d44bf68.pth',
        input_size=(3, 300, 300), pool_size=(10, 10), crop_pct=0.904),
    'tf_efficientnet_b4_ns': _cfg(
        url='https://github.com/rwightman/pytorch-image-models/releases/download/v0.1-weights/tf_efficientnet_b4_ns-d6313a46.pth',
        input_size=(3, 380, 380), pool_size=(12, 12), crop_pct=0.922),
    'tf_efficientnet_b5_ns': _cfg(
        url='https://github.com/rwightman/pytorch-image-models/releases/download/v0.1-weights/tf_efficientnet_b5_ns-6f26d0cf.pth',
        input_size=(3, 456, 456), pool_size=(15, 15), crop_pct=0.934),
    'tf_efficientnet_b6_ns': _cfg(
        url='https://github.com/rwightman/pytorch-image-models/releases/download/v0.1-weights/tf_efficientnet_b6_ns-51548356.pth',
        input_size=(3, 528, 528), pool_size=(17, 17), crop_pct=0.942),
    'tf_efficientnet_b7_ns': _cfg(
        url='https://github.com/rwightman/pytorch-image-models/releases/download/v0.1-weights/tf_efficientnet_b7_ns-1dbc32de.pth',
        input_size=(3, 600, 600), pool_size=(19, 19), crop_pct=0.949),
    'tf_efficientnet_l2_ns_475': _cfg(
        url='https://github.com/rwightman/pytorch-image-models/releases/download/v0.1-weights/tf_efficientnet_l2_ns_475-bebbd00a.pth',
        input_size=(3, 475, 475), pool_size=(15, 15), crop_pct=0.936),
    'tf_efficientnet_l2_ns': _cfg(
        url='https://github.com/rwightman/pytorch-image-models/releases/download/v0.1-weights/tf_efficientnet_l2_ns-df73bb44.pth',
        input_size=(3, 800, 800), pool_size=(25, 25), crop_pct=0.96),

    'tf_efficientnet_es': _cfg(
        url='https://github.com/rwightman/pytorch-image-models/releases/download/v0.1-weights/tf_efficientnet_es-ca1afbfe.pth',
        mean=(0.5, 0.5, 0.5), std=(0.5, 0.5, 0.5),
        input_size=(3, 224, 224), ),
    'tf_efficientnet_em': _cfg(
        url='https://github.com/rwightman/pytorch-image-models/releases/download/v0.1-weights/tf_efficientnet_em-e78cfe58.pth',
        mean=(0.5, 0.5, 0.5), std=(0.5, 0.5, 0.5),
        input_size=(3, 240, 240), pool_size=(8, 8), crop_pct=0.882),
    'tf_efficientnet_el': _cfg(
        url='https://github.com/rwightman/pytorch-image-models/releases/download/v0.1-weights/tf_efficientnet_el-5143854e.pth',
        mean=(0.5, 0.5, 0.5), std=(0.5, 0.5, 0.5),
        input_size=(3, 300, 300), pool_size=(10, 10), crop_pct=0.904),

    'tf_efficientnet_cc_b0_4e': _cfg(
        url='https://github.com/rwightman/pytorch-image-models/releases/download/v0.1-weights/tf_efficientnet_cc_b0_4e-4362b6b2.pth',
        mean=IMAGENET_INCEPTION_MEAN, std=IMAGENET_INCEPTION_STD),
    'tf_efficientnet_cc_b0_8e': _cfg(
        url='https://github.com/rwightman/pytorch-image-models/releases/download/v0.1-weights/tf_efficientnet_cc_b0_8e-66184a25.pth',
        mean=IMAGENET_INCEPTION_MEAN, std=IMAGENET_INCEPTION_STD),
    'tf_efficientnet_cc_b1_8e': _cfg(
        url='https://github.com/rwightman/pytorch-image-models/releases/download/v0.1-weights/tf_efficientnet_cc_b1_8e-f7c79ae1.pth',
        mean=IMAGENET_INCEPTION_MEAN, std=IMAGENET_INCEPTION_STD,
        input_size=(3, 240, 240), pool_size=(8, 8), crop_pct=0.882),

    'tf_efficientnet_lite0': _cfg(
        url='https://github.com/rwightman/pytorch-image-models/releases/download/v0.1-weights/tf_efficientnet_lite0-0aa007d2.pth',
        mean=(0.5, 0.5, 0.5), std=(0.5, 0.5, 0.5),
        interpolation='bicubic',  # should be bilinear but bicubic better match for TF bilinear at low res
    ),
    'tf_efficientnet_lite1': _cfg(
        url='https://github.com/rwightman/pytorch-image-models/releases/download/v0.1-weights/tf_efficientnet_lite1-bde8b488.pth',
        mean=(0.5, 0.5, 0.5), std=(0.5, 0.5, 0.5),
        input_size=(3, 240, 240), pool_size=(8, 8), crop_pct=0.882,
        interpolation='bicubic',  # should be bilinear but bicubic better match for TF bilinear at low res
    ),
    'tf_efficientnet_lite2': _cfg(
        url='https://github.com/rwightman/pytorch-image-models/releases/download/v0.1-weights/tf_efficientnet_lite2-dcccb7df.pth',
        mean=(0.5, 0.5, 0.5), std=(0.5, 0.5, 0.5),
        input_size=(3, 260, 260), pool_size=(9, 9), crop_pct=0.890,
        interpolation='bicubic',  # should be bilinear but bicubic better match for TF bilinear at low res
    ),
    'tf_efficientnet_lite3': _cfg(
        url='https://github.com/rwightman/pytorch-image-models/releases/download/v0.1-weights/tf_efficientnet_lite3-b733e338.pth',
        mean=(0.5, 0.5, 0.5), std=(0.5, 0.5, 0.5),
        input_size=(3, 300, 300), pool_size=(10, 10), crop_pct=0.904, interpolation='bilinear'),
    'tf_efficientnet_lite4': _cfg(
        url='https://github.com/rwightman/pytorch-image-models/releases/download/v0.1-weights/tf_efficientnet_lite4-741542c3.pth',
        mean=(0.5, 0.5, 0.5), std=(0.5, 0.5, 0.5),
        input_size=(3, 380, 380), pool_size=(12, 12), crop_pct=0.920, interpolation='bilinear'),

    'mixnet_s': _cfg(
        url='https://github.com/rwightman/pytorch-image-models/releases/download/v0.1-weights/mixnet_s-a907afbc.pth'),
    'mixnet_m': _cfg(
        url='https://github.com/rwightman/pytorch-image-models/releases/download/v0.1-weights/mixnet_m-4647fc68.pth'),
    'mixnet_l': _cfg(
        url='https://github.com/rwightman/pytorch-image-models/releases/download/v0.1-weights/mixnet_l-5a9a2ed8.pth'),
    'mixnet_xl': _cfg(
        url='https://github.com/rwightman/pytorch-image-models/releases/download/v0.1-weights/mixnet_xl_ra-aac3c00c.pth'),
>>>>>>> 353a79ae
    'mixnet_xxl': _cfg(),

    'tf_mixnet_s': _cfg(url=url_weight_dir + 'tf_mixnet_s-89d3354b.pth'),
    'tf_mixnet_m': _cfg(url=url_weight_dir + 'tf_mixnet_m-0f4d8805.pth'),
    'tf_mixnet_l': _cfg(url=url_weight_dir + 'tf_mixnet_l-6c92e0c8.pth'),
}

_DEBUG = False


class EfficientNet(nn.Module):
    """ (Generic) EfficientNet

    A flexible and performant PyTorch implementation of efficient network architectures, including:
      * EfficientNet B0-B8, L2
      * EfficientNet-EdgeTPU
      * EfficientNet-CondConv
      * MixNet S, M, L, XL
      * MnasNet A1, B1, and small
      * FBNet C
      * Single-Path NAS Pixel1

    """

    def __init__(self, block_args, num_classes=1000, num_features=1280, in_chans=3, stem_size=32,
                 channel_multiplier=1.0, channel_divisor=8, channel_min=None,
                 output_stride=32, pad_type='', fix_stem=False, act_layer=nn.ReLU, drop_rate=0., drop_path_rate=0.,
                 se_kwargs=None, norm_layer=nn.BatchNorm2d, norm_kwargs=None, global_pool='avg'):
        super(EfficientNet, self).__init__()
        norm_kwargs = norm_kwargs or {}

        self.num_classes = num_classes
        self.num_features = num_features
        self.drop_rate = drop_rate
        self._in_chs = in_chans

        # Stem
        if not fix_stem:
            stem_size = round_channels(stem_size, channel_multiplier, channel_divisor, channel_min)
        self.conv_stem = create_conv2d(self._in_chs, stem_size, 3, stride=2, padding=pad_type)
        self.bn1 = norm_layer(stem_size, **norm_kwargs)
        self.act1 = act_layer(inplace=True)
        self._in_chs = stem_size

        # Middle stages (IR/ER/DS Blocks)
        builder = EfficientNetBuilder(
            channel_multiplier, channel_divisor, channel_min, output_stride, pad_type, act_layer, se_kwargs,
            norm_layer, norm_kwargs, drop_path_rate, verbose=_DEBUG)
        self.blocks = nn.Sequential(*builder(self._in_chs, block_args))
        self.feature_info = builder.features
        self._in_chs = builder.in_chs

        # Head + Pooling
        self.conv_head = create_conv2d(self._in_chs, self.num_features, 1, padding=pad_type)
        self.bn2 = norm_layer(self.num_features, **norm_kwargs)
        self.act2 = act_layer(inplace=True)
        self.global_pool = SelectAdaptivePool2d(pool_type=global_pool)

        # Classifier
        self.classifier = nn.Linear(self.num_features * self.global_pool.feat_mult(), self.num_classes)

        efficientnet_init_weights(self)

    def as_sequential(self):
        layers = [self.conv_stem, self.bn1, self.act1]
        layers.extend(self.blocks)
        layers.extend([self.conv_head, self.bn2, self.act2, self.global_pool])
        layers.extend([nn.Flatten(), nn.Dropout(self.drop_rate), self.classifier])
        return nn.Sequential(*layers)

    def get_classifier(self):
        return self.classifier

    def reset_classifier(self, num_classes, global_pool='avg'):
        self.num_classes = num_classes
        self.global_pool = SelectAdaptivePool2d(pool_type=global_pool)
        num_features = self.num_features * self.global_pool.feat_mult()
        if num_classes:
            self.classifier = nn.Linear(num_features, num_classes)
        else:
            self.classifier = nn.Identity()

    def forward_features(self, x):
        x = self.conv_stem(x)
        x = self.bn1(x)
        x = self.act1(x)
        x = self.blocks(x)
        x = self.conv_head(x)
        x = self.bn2(x)
        x = self.act2(x)
        return x

    def forward(self, x):
        x = self.forward_features(x)
        x = self.global_pool(x)
        x = x.flatten(1)
        if self.drop_rate > 0.:
            x = F.dropout(x, p=self.drop_rate, training=self.training)
        return self.classifier(x)


class EfficientNetFeatures(nn.Module):
    """ EfficientNet Feature Extractor

    A work-in-progress feature extraction module for EfficientNet, to use as a backbone for segmentation
    and object detection models.
    """

    def __init__(self, block_args, out_indices=(0, 1, 2, 3, 4), feature_location='bottleneck',
                 in_chans=3, stem_size=32, channel_multiplier=1.0, channel_divisor=8, channel_min=None,
                 output_stride=32, pad_type='', fix_stem=False, act_layer=nn.ReLU, drop_rate=0., drop_path_rate=0.,
                 se_kwargs=None, norm_layer=nn.BatchNorm2d, norm_kwargs=None):
        super(EfficientNetFeatures, self).__init__()
        norm_kwargs = norm_kwargs or {}

        # TODO only create stages needed, currently all stages are created regardless of out_indices
        num_stages = max(out_indices) + 1

        self.out_indices = out_indices
        self.feature_location = feature_location
        self.drop_rate = drop_rate
        self._in_chs = in_chans

        # Stem
        if not fix_stem:
            stem_size = round_channels(stem_size, channel_multiplier, channel_divisor, channel_min)
        self.conv_stem = create_conv2d(self._in_chs, stem_size, 3, stride=2, padding=pad_type)
        self.bn1 = norm_layer(stem_size, **norm_kwargs)
        self.act1 = act_layer(inplace=True)
        self._in_chs = stem_size

        # Middle stages (IR/ER/DS Blocks)
        builder = EfficientNetBuilder(
            channel_multiplier, channel_divisor, channel_min, output_stride, pad_type, act_layer, se_kwargs,
            norm_layer, norm_kwargs, drop_path_rate, feature_location=feature_location, verbose=_DEBUG)
        self.blocks = nn.Sequential(*builder(self._in_chs, block_args))
        self._feature_info = builder.features  # builder provides info about feature channels for each block
        self._stage_to_feature_idx = {
            v['stage_idx']: fi for fi, v in self._feature_info.items() if fi in self.out_indices}
        self._in_chs = builder.in_chs

        efficientnet_init_weights(self)
        if _DEBUG:
            for k, v in self._feature_info.items():
                print('Feature idx: {}: Name: {}, Channels: {}'.format(k, v['name'], v['num_chs']))

        # Register feature extraction hooks with FeatureHooks helper
        self.feature_hooks = None
        if feature_location != 'bottleneck':
            hooks = [dict(
                name=self._feature_info[idx]['module'],
                type=self._feature_info[idx]['hook_type']) for idx in out_indices]
            self.feature_hooks = FeatureHooks(hooks, self.named_modules())

    def feature_channels(self, idx=None):
        """ Feature Channel Shortcut
        Returns feature channel count for each output index if idx == None. If idx is an integer, will
        return feature channel count for that feature block index (independent of out_indices setting).
        """
        if isinstance(idx, int):
            return self._feature_info[idx]['num_chs']
        return [self._feature_info[i]['num_chs'] for i in self.out_indices]

    def feature_info(self, idx=None):
        """ Feature Channel Shortcut
        Returns feature channel count for each output index if idx == None. If idx is an integer, will
        return feature channel count for that feature block index (independent of out_indices setting).
        """
        if isinstance(idx, int):
            return self._feature_info[idx]
        return [self._feature_info[i] for i in self.out_indices]

    def forward(self, x):
        x = self.conv_stem(x)
        x = self.bn1(x)
        x = self.act1(x)
        if self.feature_hooks is None:
            features = []
            for i, b in enumerate(self.blocks):
                x = b(x)
                if i in self._stage_to_feature_idx:
                    features.append(x)
            return features
        else:
            self.blocks(x)
            return self.feature_hooks.get_output(x.device)


def _create_model(model_kwargs, default_cfg, pretrained=False):
    if model_kwargs.pop('features_only', False):
        load_strict = False
        model_kwargs.pop('num_classes', 0)
        model_kwargs.pop('num_features', 0)
        model_kwargs.pop('head_conv', None)
        model_class = EfficientNetFeatures
    else:
        load_strict = True
        model_class = EfficientNet
    variant = model_kwargs.pop('variant', '')
    model = model_class(**model_kwargs)
    model.default_cfg = default_cfg
    if '_pruned' in variant:
        model = adapt_model_from_file(model, variant)
    if pretrained:
        load_pretrained(
            model,
            default_cfg,
            num_classes=model_kwargs.get('num_classes', 0),
            in_chans=model_kwargs.get('in_chans', 3),
            strict=load_strict)
    return model


def _gen_mnasnet_a1(variant, channel_multiplier=1.0, pretrained=False, **kwargs):
    """Creates a mnasnet-a1 model.

    Ref impl: https://github.com/tensorflow/tpu/tree/master/models/official/mnasnet
    Paper: https://arxiv.org/pdf/1807.11626.pdf.

    Args:
      channel_multiplier: multiplier to number of channels per layer.
    """
    arch_def = [
        # stage 0, 112x112 in
        ['ds_r1_k3_s1_e1_c16_noskip'],
        # stage 1, 112x112 in
        ['ir_r2_k3_s2_e6_c24'],
        # stage 2, 56x56 in
        ['ir_r3_k5_s2_e3_c40_se0.25'],
        # stage 3, 28x28 in
        ['ir_r4_k3_s2_e6_c80'],
        # stage 4, 14x14in
        ['ir_r2_k3_s1_e6_c112_se0.25'],
        # stage 5, 14x14in
        ['ir_r3_k5_s2_e6_c160_se0.25'],
        # stage 6, 7x7 in
        ['ir_r1_k3_s1_e6_c320'],
    ]
    model_kwargs = dict(
        block_args=decode_arch_def(arch_def),
        stem_size=32,
        channel_multiplier=channel_multiplier,
        norm_kwargs=resolve_bn_args(kwargs),
        **kwargs
    )
    model = _create_model(model_kwargs, default_cfgs[variant], pretrained)
    return model


def _gen_mnasnet_b1(variant, channel_multiplier=1.0, pretrained=False, **kwargs):
    """Creates a mnasnet-b1 model.

    Ref impl: https://github.com/tensorflow/tpu/tree/master/models/official/mnasnet
    Paper: https://arxiv.org/pdf/1807.11626.pdf.

    Args:
      channel_multiplier: multiplier to number of channels per layer.
    """
    arch_def = [
        # stage 0, 112x112 in
        ['ds_r1_k3_s1_c16_noskip'],
        # stage 1, 112x112 in
        ['ir_r3_k3_s2_e3_c24'],
        # stage 2, 56x56 in
        ['ir_r3_k5_s2_e3_c40'],
        # stage 3, 28x28 in
        ['ir_r3_k5_s2_e6_c80'],
        # stage 4, 14x14in
        ['ir_r2_k3_s1_e6_c96'],
        # stage 5, 14x14in
        ['ir_r4_k5_s2_e6_c192'],
        # stage 6, 7x7 in
        ['ir_r1_k3_s1_e6_c320_noskip']
    ]
    model_kwargs = dict(
        block_args=decode_arch_def(arch_def),
        stem_size=32,
        channel_multiplier=channel_multiplier,
        norm_kwargs=resolve_bn_args(kwargs),
        **kwargs
    )
    model = _create_model(model_kwargs, default_cfgs[variant], pretrained)
    return model


def _gen_mnasnet_small(variant, channel_multiplier=1.0, pretrained=False, **kwargs):
    """Creates a mnasnet-b1 model.

    Ref impl: https://github.com/tensorflow/tpu/tree/master/models/official/mnasnet
    Paper: https://arxiv.org/pdf/1807.11626.pdf.

    Args:
      channel_multiplier: multiplier to number of channels per layer.
    """
    arch_def = [
        ['ds_r1_k3_s1_c8'],
        ['ir_r1_k3_s2_e3_c16'],
        ['ir_r2_k3_s2_e6_c16'],
        ['ir_r4_k5_s2_e6_c32_se0.25'],
        ['ir_r3_k3_s1_e6_c32_se0.25'],
        ['ir_r3_k5_s2_e6_c88_se0.25'],
        ['ir_r1_k3_s1_e6_c144']
    ]
    model_kwargs = dict(
        block_args=decode_arch_def(arch_def),
        stem_size=8,
        channel_multiplier=channel_multiplier,
        norm_kwargs=resolve_bn_args(kwargs),
        **kwargs
    )
    model = _create_model(model_kwargs, default_cfgs[variant], pretrained)
    return model


def _gen_mobilenet_v2(
        variant, channel_multiplier=1.0, depth_multiplier=1.0, fix_stem_head=False, pretrained=False, **kwargs):
    """ Generate MobileNet-V2 network
    Ref impl: https://github.com/tensorflow/models/blob/master/research/slim/nets/mobilenet/mobilenet_v2.py
    Paper: https://arxiv.org/abs/1801.04381
    """
    arch_def = [
        ['ds_r1_k3_s1_c16'],
        ['ir_r2_k3_s2_e6_c24'],
        ['ir_r3_k3_s2_e6_c32'],
        ['ir_r4_k3_s2_e6_c64'],
        ['ir_r3_k3_s1_e6_c96'],
        ['ir_r3_k3_s2_e6_c160'],
        ['ir_r1_k3_s1_e6_c320'],
    ]
    model_kwargs = dict(
        block_args=decode_arch_def(arch_def, depth_multiplier=depth_multiplier, fix_first_last=fix_stem_head),
        num_features=1280 if fix_stem_head else round_channels(1280, channel_multiplier, 8, None),
        stem_size=32,
        fix_stem=fix_stem_head,
        channel_multiplier=channel_multiplier,
        norm_kwargs=resolve_bn_args(kwargs),
        act_layer=nn.ReLU6,
        **kwargs
    )
    model = _create_model(model_kwargs, default_cfgs[variant], pretrained)
    return model


def _gen_fbnetc(variant, channel_multiplier=1.0, pretrained=False, **kwargs):
    """ FBNet-C

        Paper: https://arxiv.org/abs/1812.03443
        Ref Impl: https://github.com/facebookresearch/maskrcnn-benchmark/blob/master/maskrcnn_benchmark/modeling/backbone/fbnet_modeldef.py

        NOTE: the impl above does not relate to the 'C' variant here, that was derived from paper,
        it was used to confirm some building block details
    """
    arch_def = [
        ['ir_r1_k3_s1_e1_c16'],
        ['ir_r1_k3_s2_e6_c24', 'ir_r2_k3_s1_e1_c24'],
        ['ir_r1_k5_s2_e6_c32', 'ir_r1_k5_s1_e3_c32', 'ir_r1_k5_s1_e6_c32', 'ir_r1_k3_s1_e6_c32'],
        ['ir_r1_k5_s2_e6_c64', 'ir_r1_k5_s1_e3_c64', 'ir_r2_k5_s1_e6_c64'],
        ['ir_r3_k5_s1_e6_c112', 'ir_r1_k5_s1_e3_c112'],
        ['ir_r4_k5_s2_e6_c184'],
        ['ir_r1_k3_s1_e6_c352'],
    ]
    model_kwargs = dict(
        block_args=decode_arch_def(arch_def),
        stem_size=16,
        num_features=1984,  # paper suggests this, but is not 100% clear
        channel_multiplier=channel_multiplier,
        norm_kwargs=resolve_bn_args(kwargs),
        **kwargs
    )
    model = _create_model(model_kwargs, default_cfgs[variant], pretrained)
    return model


def _gen_spnasnet(variant, channel_multiplier=1.0, pretrained=False, **kwargs):
    """Creates the Single-Path NAS model from search targeted for Pixel1 phone.

    Paper: https://arxiv.org/abs/1904.02877

    Args:
      channel_multiplier: multiplier to number of channels per layer.
    """
    arch_def = [
        # stage 0, 112x112 in
        ['ds_r1_k3_s1_c16_noskip'],
        # stage 1, 112x112 in
        ['ir_r3_k3_s2_e3_c24'],
        # stage 2, 56x56 in
        ['ir_r1_k5_s2_e6_c40', 'ir_r3_k3_s1_e3_c40'],
        # stage 3, 28x28 in
        ['ir_r1_k5_s2_e6_c80', 'ir_r3_k3_s1_e3_c80'],
        # stage 4, 14x14in
        ['ir_r1_k5_s1_e6_c96', 'ir_r3_k5_s1_e3_c96'],
        # stage 5, 14x14in
        ['ir_r4_k5_s2_e6_c192'],
        # stage 6, 7x7 in
        ['ir_r1_k3_s1_e6_c320_noskip']
    ]
    model_kwargs = dict(
        block_args=decode_arch_def(arch_def),
        stem_size=32,
        channel_multiplier=channel_multiplier,
        norm_kwargs=resolve_bn_args(kwargs),
        **kwargs
    )
    model = _create_model(model_kwargs, default_cfgs[variant], pretrained)
    return model


def _gen_efficientnet(variant, channel_multiplier=1.0, depth_multiplier=1.0, pretrained=False, **kwargs):
    """Creates an EfficientNet model.

    Ref impl: https://github.com/tensorflow/tpu/blob/master/models/official/efficientnet/efficientnet_model.py
    Paper: https://arxiv.org/abs/1905.11946

    EfficientNet params
    name: (channel_multiplier, depth_multiplier, resolution, dropout_rate)
    'efficientnet-b0': (1.0, 1.0, 224, 0.2),
    'efficientnet-b1': (1.0, 1.1, 240, 0.2),
    'efficientnet-b2': (1.1, 1.2, 260, 0.3),
    'efficientnet-b3': (1.2, 1.4, 300, 0.3),
    'efficientnet-b4': (1.4, 1.8, 380, 0.4),
    'efficientnet-b5': (1.6, 2.2, 456, 0.4),
    'efficientnet-b6': (1.8, 2.6, 528, 0.5),
    'efficientnet-b7': (2.0, 3.1, 600, 0.5),
    'efficientnet-b8': (2.2, 3.6, 672, 0.5),
    'efficientnet-l2': (4.3, 5.3, 800, 0.5),

    Args:
      channel_multiplier: multiplier to number of channels per layer
      depth_multiplier: multiplier to number of repeats per stage

    """
    arch_def = [
        ['ds_r1_k3_s1_e1_c16_se0.25'],
        ['ir_r2_k3_s2_e6_c24_se0.25'],
        ['ir_r2_k5_s2_e6_c40_se0.25'],
        ['ir_r3_k3_s2_e6_c80_se0.25'],
        ['ir_r3_k5_s1_e6_c112_se0.25'],
        ['ir_r4_k5_s2_e6_c192_se0.25'],
        ['ir_r1_k3_s1_e6_c320_se0.25'],
    ]
    model_kwargs = dict(
        block_args=decode_arch_def(arch_def, depth_multiplier),
        num_features=round_channels(1280, channel_multiplier, 8, None),
        stem_size=32,
        channel_multiplier=channel_multiplier,
        act_layer=Swish,
        norm_kwargs=resolve_bn_args(kwargs),
        variant=variant,
        **kwargs,
    )
    model = _create_model(model_kwargs, default_cfgs[variant], pretrained)
    return model


def _gen_efficientnet_edge(variant, channel_multiplier=1.0, depth_multiplier=1.0, pretrained=False, **kwargs):
    """ Creates an EfficientNet-EdgeTPU model

    Ref impl: https://github.com/tensorflow/tpu/tree/master/models/official/efficientnet/edgetpu
    """

    arch_def = [
        # NOTE `fc` is present to override a mismatch between stem channels and in chs not
        # present in other models
        ['er_r1_k3_s1_e4_c24_fc24_noskip'],
        ['er_r2_k3_s2_e8_c32'],
        ['er_r4_k3_s2_e8_c48'],
        ['ir_r5_k5_s2_e8_c96'],
        ['ir_r4_k5_s1_e8_c144'],
        ['ir_r2_k5_s2_e8_c192'],
    ]
    model_kwargs = dict(
        block_args=decode_arch_def(arch_def, depth_multiplier),
        num_features=round_channels(1280, channel_multiplier, 8, None),
        stem_size=32,
        channel_multiplier=channel_multiplier,
        norm_kwargs=resolve_bn_args(kwargs),
        act_layer=nn.ReLU,
        **kwargs,
    )
    model = _create_model(model_kwargs, default_cfgs[variant], pretrained)
    return model


def _gen_efficientnet_condconv(
        variant, channel_multiplier=1.0, depth_multiplier=1.0, experts_multiplier=1, pretrained=False, **kwargs):
    """Creates an EfficientNet-CondConv model.

    Ref impl: https://github.com/tensorflow/tpu/tree/master/models/official/efficientnet/condconv
    """
    arch_def = [
        ['ds_r1_k3_s1_e1_c16_se0.25'],
        ['ir_r2_k3_s2_e6_c24_se0.25'],
        ['ir_r2_k5_s2_e6_c40_se0.25'],
        ['ir_r3_k3_s2_e6_c80_se0.25'],
        ['ir_r3_k5_s1_e6_c112_se0.25_cc4'],
        ['ir_r4_k5_s2_e6_c192_se0.25_cc4'],
        ['ir_r1_k3_s1_e6_c320_se0.25_cc4'],
    ]
    # NOTE unlike official impl, this one uses `cc<x>` option where x is the base number of experts for each stage and
    # the expert_multiplier increases that on a per-model basis as with depth/channel multipliers
    model_kwargs = dict(
        block_args=decode_arch_def(arch_def, depth_multiplier, experts_multiplier=experts_multiplier),
        num_features=round_channels(1280, channel_multiplier, 8, None),
        stem_size=32,
        channel_multiplier=channel_multiplier,
        norm_kwargs=resolve_bn_args(kwargs),
        act_layer=Swish,
        **kwargs,
    )
    model = _create_model(model_kwargs, default_cfgs[variant], pretrained)
    return model


def _gen_efficientnet_lite(variant, channel_multiplier=1.0, depth_multiplier=1.0, pretrained=False, **kwargs):
    """Creates an EfficientNet-Lite model.

    Ref impl: https://github.com/tensorflow/tpu/tree/master/models/official/efficientnet/lite
    Paper: https://arxiv.org/abs/1905.11946

    EfficientNet params
    name: (channel_multiplier, depth_multiplier, resolution, dropout_rate)
      'efficientnet-lite0': (1.0, 1.0, 224, 0.2),
      'efficientnet-lite1': (1.0, 1.1, 240, 0.2),
      'efficientnet-lite2': (1.1, 1.2, 260, 0.3),
      'efficientnet-lite3': (1.2, 1.4, 280, 0.3),
      'efficientnet-lite4': (1.4, 1.8, 300, 0.3),

    Args:
      channel_multiplier: multiplier to number of channels per layer
      depth_multiplier: multiplier to number of repeats per stage
    """
    arch_def = [
        ['ds_r1_k3_s1_e1_c16'],
        ['ir_r2_k3_s2_e6_c24'],
        ['ir_r2_k5_s2_e6_c40'],
        ['ir_r3_k3_s2_e6_c80'],
        ['ir_r3_k5_s1_e6_c112'],
        ['ir_r4_k5_s2_e6_c192'],
        ['ir_r1_k3_s1_e6_c320'],
    ]
    model_kwargs = dict(
        block_args=decode_arch_def(arch_def, depth_multiplier, fix_first_last=True),
        num_features=1280,
        stem_size=32,
        fix_stem=True,
        channel_multiplier=channel_multiplier,
        act_layer=nn.ReLU6,
        norm_kwargs=resolve_bn_args(kwargs),
        **kwargs,
    )
    model = _create_model(model_kwargs, default_cfgs[variant], pretrained)
    return model


def _gen_mixnet_s(variant, channel_multiplier=1.0, pretrained=False, **kwargs):
    """Creates a MixNet Small model.

    Ref impl: https://github.com/tensorflow/tpu/tree/master/models/official/mnasnet/mixnet
    Paper: https://arxiv.org/abs/1907.09595
    """
    arch_def = [
        # stage 0, 112x112 in
        ['ds_r1_k3_s1_e1_c16'],  # relu
        # stage 1, 112x112 in
        ['ir_r1_k3_a1.1_p1.1_s2_e6_c24', 'ir_r1_k3_a1.1_p1.1_s1_e3_c24'],  # relu
        # stage 2, 56x56 in
        ['ir_r1_k3.5.7_s2_e6_c40_se0.5_nsw', 'ir_r3_k3.5_a1.1_p1.1_s1_e6_c40_se0.5_nsw'],  # swish
        # stage 3, 28x28 in
        ['ir_r1_k3.5.7_p1.1_s2_e6_c80_se0.25_nsw', 'ir_r2_k3.5_p1.1_s1_e6_c80_se0.25_nsw'],  # swish
        # stage 4, 14x14in
        ['ir_r1_k3.5.7_a1.1_p1.1_s1_e6_c120_se0.5_nsw', 'ir_r2_k3.5.7.9_a1.1_p1.1_s1_e3_c120_se0.5_nsw'],  # swish
        # stage 5, 14x14in
        ['ir_r1_k3.5.7.9.11_s2_e6_c200_se0.5_nsw', 'ir_r2_k3.5.7.9_p1.1_s1_e6_c200_se0.5_nsw'],  # swish
        # 7x7
    ]
    model_kwargs = dict(
        block_args=decode_arch_def(arch_def),
        num_features=1536,
        stem_size=16,
        channel_multiplier=channel_multiplier,
        norm_kwargs=resolve_bn_args(kwargs),
        **kwargs
    )
    model = _create_model(model_kwargs, default_cfgs[variant], pretrained)
    return model


def _gen_mixnet_m(variant, channel_multiplier=1.0, depth_multiplier=1.0, pretrained=False, **kwargs):
    """Creates a MixNet Medium-Large model.

    Ref impl: https://github.com/tensorflow/tpu/tree/master/models/official/mnasnet/mixnet
    Paper: https://arxiv.org/abs/1907.09595
    """
    arch_def = [
        # stage 0, 112x112 in
        ['ds_r1_k3_s1_e1_c24'],  # relu
        # stage 1, 112x112 in
        ['ir_r1_k3.5.7_a1.1_p1.1_s2_e6_c32', 'ir_r1_k3_a1.1_p1.1_s1_e3_c32'],  # relu
        # stage 2, 56x56 in
        ['ir_r1_k3.5.7.9_s2_e6_c40_se0.5_nsw', 'ir_r3_k3.5_a1.1_p1.1_s1_e6_c40_se0.5_nsw'],  # swish
        # stage 3, 28x28 in
        ['ir_r1_k3.5.7_s2_e6_c80_se0.25_nsw', 'ir_r3_k3.5.7.9_a1.1_p1.1_s1_e6_c80_se0.25_nsw'],  # swish
        # stage 4, 14x14in
        ['ir_r1_k3_s1_e6_c120_se0.5_nsw', 'ir_r3_k3.5.7.9_a1.1_p1.1_s1_e3_c120_se0.5_nsw'],  # swish
        # stage 5, 14x14in
        ['ir_r1_k3.5.7.9_s2_e6_c200_se0.5_nsw', 'ir_r3_k3.5.7.9_p1.1_s1_e6_c200_se0.5_nsw'],  # swish
        # 7x7
    ]
    model_kwargs = dict(
        block_args=decode_arch_def(arch_def, depth_multiplier, depth_trunc='round'),
        num_features=1536,
        stem_size=24,
        channel_multiplier=channel_multiplier,
        norm_kwargs=resolve_bn_args(kwargs),
        **kwargs
    )
    model = _create_model(model_kwargs, default_cfgs[variant], pretrained)
    return model


@register_model
def mnasnet_050(pretrained=False, **kwargs):
    """ MNASNet B1, depth multiplier of 0.5. """
    model = _gen_mnasnet_b1('mnasnet_050', 0.5, pretrained=pretrained, **kwargs)
    return model


@register_model
def mnasnet_075(pretrained=False, **kwargs):
    """ MNASNet B1, depth multiplier of 0.75. """
    model = _gen_mnasnet_b1('mnasnet_075', 0.75, pretrained=pretrained, **kwargs)
    return model


@register_model
def mnasnet_100(pretrained=False, **kwargs):
    """ MNASNet B1, depth multiplier of 1.0. """
    model = _gen_mnasnet_b1('mnasnet_100', 1.0, pretrained=pretrained, **kwargs)
    return model


@register_model
def mnasnet_b1(pretrained=False, **kwargs):
    """ MNASNet B1, depth multiplier of 1.0. """
    return mnasnet_100(pretrained, **kwargs)


@register_model
def mnasnet_140(pretrained=False, **kwargs):
    """ MNASNet B1,  depth multiplier of 1.4 """
    model = _gen_mnasnet_b1('mnasnet_140', 1.4, pretrained=pretrained, **kwargs)
    return model


@register_model
def semnasnet_050(pretrained=False, **kwargs):
    """ MNASNet A1 (w/ SE), depth multiplier of 0.5 """
    model = _gen_mnasnet_a1('semnasnet_050', 0.5, pretrained=pretrained, **kwargs)
    return model


@register_model
def semnasnet_075(pretrained=False, **kwargs):
    """ MNASNet A1 (w/ SE),  depth multiplier of 0.75. """
    model = _gen_mnasnet_a1('semnasnet_075', 0.75, pretrained=pretrained, **kwargs)
    return model


@register_model
def semnasnet_100(pretrained=False, **kwargs):
    """ MNASNet A1 (w/ SE), depth multiplier of 1.0. """
    model = _gen_mnasnet_a1('semnasnet_100', 1.0, pretrained=pretrained, **kwargs)
    return model


@register_model
def mnasnet_a1(pretrained=False, **kwargs):
    """ MNASNet A1 (w/ SE), depth multiplier of 1.0. """
    return semnasnet_100(pretrained, **kwargs)


@register_model
def semnasnet_140(pretrained=False, **kwargs):
    """ MNASNet A1 (w/ SE), depth multiplier of 1.4. """
    model = _gen_mnasnet_a1('semnasnet_140', 1.4, pretrained=pretrained, **kwargs)
    return model


@register_model
def mnasnet_small(pretrained=False, **kwargs):
    """ MNASNet Small,  depth multiplier of 1.0. """
    model = _gen_mnasnet_small('mnasnet_small', 1.0, pretrained=pretrained, **kwargs)
    return model


@register_model
def mobilenetv2_100(pretrained=False, **kwargs):
    """ MobileNet V2 w/ 1.0 channel multiplier """
    model = _gen_mobilenet_v2('mobilenetv2_100', 1.0, pretrained=pretrained, **kwargs)
    return model


@register_model
def mobilenetv2_140(pretrained=False, **kwargs):
    """ MobileNet V2 w/ 1.4 channel multiplier """
    model = _gen_mobilenet_v2('mobilenetv2_140', 1.4, pretrained=pretrained, **kwargs)
    return model


@register_model
def mobilenetv2_110d(pretrained=False, **kwargs):
    """ MobileNet V2 w/ 1.1 channel, 1.2 depth multipliers"""
    model = _gen_mobilenet_v2(
        'mobilenetv2_110d', 1.1, depth_multiplier=1.2, fix_stem_head=True, pretrained=pretrained, **kwargs)
    return model


@register_model
def mobilenetv2_120d(pretrained=False, **kwargs):
    """ MobileNet V2 w/ 1.2 channel, 1.4 depth multipliers """
    model = _gen_mobilenet_v2(
        'mobilenetv2_120d', 1.2, depth_multiplier=1.4, fix_stem_head=True, pretrained=pretrained, **kwargs)
    return model


@register_model
def fbnetc_100(pretrained=False, **kwargs):
    """ FBNet-C """
    if pretrained:
        # pretrained model trained with non-default BN epsilon
        kwargs['bn_eps'] = BN_EPS_TF_DEFAULT
    model = _gen_fbnetc('fbnetc_100', 1.0, pretrained=pretrained, **kwargs)
    return model


@register_model
def spnasnet_100(pretrained=False, **kwargs):
    """ Single-Path NAS Pixel1"""
    model = _gen_spnasnet('spnasnet_100', 1.0, pretrained=pretrained, **kwargs)
    return model


@register_model
def efficientnet_b0(pretrained=False, **kwargs):
    """ EfficientNet-B0 """
    # NOTE for train, drop_rate should be 0.2, drop_path_rate should be 0.2
    model = _gen_efficientnet(
        'efficientnet_b0', channel_multiplier=1.0, depth_multiplier=1.0, pretrained=pretrained, **kwargs)
    return model


@register_model
def efficientnet_b1(pretrained=False, **kwargs):
    """ EfficientNet-B1 """
    # NOTE for train, drop_rate should be 0.2, drop_path_rate should be 0.2
    model = _gen_efficientnet(
        'efficientnet_b1', channel_multiplier=1.0, depth_multiplier=1.1, pretrained=pretrained, **kwargs)
    return model


@register_model
def efficientnet_b2(pretrained=False, **kwargs):
    """ EfficientNet-B2 """
    # NOTE for train, drop_rate should be 0.3, drop_path_rate should be 0.2
    model = _gen_efficientnet(
        'efficientnet_b2', channel_multiplier=1.1, depth_multiplier=1.2, pretrained=pretrained, **kwargs)
    return model


@register_model
def efficientnet_b2a(pretrained=False, **kwargs):
    """ EfficientNet-B2 @ 288x288 w/ 1.0 test crop"""
    # NOTE for train, drop_rate should be 0.3, drop_path_rate should be 0.2
    model = _gen_efficientnet(
        'efficientnet_b2a', channel_multiplier=1.1, depth_multiplier=1.2, pretrained=pretrained, **kwargs)
    return model


@register_model
def efficientnet_b3(pretrained=False, **kwargs):
    """ EfficientNet-B3 """
    # NOTE for train, drop_rate should be 0.3, drop_path_rate should be 0.2
    model = _gen_efficientnet(
        'efficientnet_b3', channel_multiplier=1.2, depth_multiplier=1.4, pretrained=pretrained, **kwargs)
    return model


@register_model
def efficientnet_b3a(pretrained=False, **kwargs):
    """ EfficientNet-B3 @ 320x320 w/ 1.0 test crop-pct """
    # NOTE for train, drop_rate should be 0.3, drop_path_rate should be 0.2
    model = _gen_efficientnet(
        'efficientnet_b3a', channel_multiplier=1.2, depth_multiplier=1.4, pretrained=pretrained, **kwargs)
    return model


@register_model
def efficientnet_b4(pretrained=False, **kwargs):
    """ EfficientNet-B4 """
    # NOTE for train, drop_rate should be 0.4, drop_path_rate should be 0.2
    model = _gen_efficientnet(
        'efficientnet_b4', channel_multiplier=1.4, depth_multiplier=1.8, pretrained=pretrained, **kwargs)
    return model


@register_model
def efficientnet_b5(pretrained=False, **kwargs):
    """ EfficientNet-B5 """
    # NOTE for train, drop_rate should be 0.4, drop_path_rate should be 0.2
    model = _gen_efficientnet(
        'efficientnet_b5', channel_multiplier=1.6, depth_multiplier=2.2, pretrained=pretrained, **kwargs)
    return model


@register_model
def efficientnet_b6(pretrained=False, **kwargs):
    """ EfficientNet-B6 """
    # NOTE for train, drop_rate should be 0.5, drop_path_rate should be 0.2
    model = _gen_efficientnet(
        'efficientnet_b6', channel_multiplier=1.8, depth_multiplier=2.6, pretrained=pretrained, **kwargs)
    return model


@register_model
def efficientnet_b7(pretrained=False, **kwargs):
    """ EfficientNet-B7 """
    # NOTE for train, drop_rate should be 0.5, drop_path_rate should be 0.2
    model = _gen_efficientnet(
        'efficientnet_b7', channel_multiplier=2.0, depth_multiplier=3.1, pretrained=pretrained, **kwargs)
    return model


@register_model
def efficientnet_b8(pretrained=False, **kwargs):
    """ EfficientNet-B8 """
    # NOTE for train, drop_rate should be 0.5, drop_path_rate should be 0.2
    model = _gen_efficientnet(
        'efficientnet_b8', channel_multiplier=2.2, depth_multiplier=3.6, pretrained=pretrained, **kwargs)
    return model


@register_model
def efficientnet_l2(pretrained=False, **kwargs):
    """ EfficientNet-L2."""
    # NOTE for train, drop_rate should be 0.5, drop_path_rate should be 0.2
    model = _gen_efficientnet(
        'efficientnet_l2', channel_multiplier=4.3, depth_multiplier=5.3, pretrained=pretrained, **kwargs)
    return model


@register_model
def efficientnet_es(pretrained=False, **kwargs):
    """ EfficientNet-Edge Small. """
    model = _gen_efficientnet_edge(
        'efficientnet_es', channel_multiplier=1.0, depth_multiplier=1.0, pretrained=pretrained, **kwargs)
    return model


@register_model
def efficientnet_em(pretrained=False, **kwargs):
    """ EfficientNet-Edge-Medium. """
    model = _gen_efficientnet_edge(
        'efficientnet_em', channel_multiplier=1.0, depth_multiplier=1.1, pretrained=pretrained, **kwargs)
    return model


@register_model
def efficientnet_el(pretrained=False, **kwargs):
    """ EfficientNet-Edge-Large. """
    model = _gen_efficientnet_edge(
        'efficientnet_el', channel_multiplier=1.2, depth_multiplier=1.4, pretrained=pretrained, **kwargs)
    return model


@register_model
def efficientnet_cc_b0_4e(pretrained=False, **kwargs):
    """ EfficientNet-CondConv-B0 w/ 8 Experts """
    # NOTE for train, drop_rate should be 0.2, drop_path_rate should be 0.2
    model = _gen_efficientnet_condconv(
        'efficientnet_cc_b0_4e', channel_multiplier=1.0, depth_multiplier=1.0, pretrained=pretrained, **kwargs)
    return model


@register_model
def efficientnet_cc_b0_8e(pretrained=False, **kwargs):
    """ EfficientNet-CondConv-B0 w/ 8 Experts """
    # NOTE for train, drop_rate should be 0.2, drop_path_rate should be 0.2
    model = _gen_efficientnet_condconv(
        'efficientnet_cc_b0_8e', channel_multiplier=1.0, depth_multiplier=1.0, experts_multiplier=2,
        pretrained=pretrained, **kwargs)
    return model


@register_model
def efficientnet_cc_b1_8e(pretrained=False, **kwargs):
    """ EfficientNet-CondConv-B1 w/ 8 Experts """
    # NOTE for train, drop_rate should be 0.2, drop_path_rate should be 0.2
    model = _gen_efficientnet_condconv(
        'efficientnet_cc_b1_8e', channel_multiplier=1.0, depth_multiplier=1.1, experts_multiplier=2,
        pretrained=pretrained, **kwargs)
    return model


@register_model
def efficientnet_lite0(pretrained=False, **kwargs):
    """ EfficientNet-Lite0 """
    # NOTE for train, drop_rate should be 0.2, drop_path_rate should be 0.2
    model = _gen_efficientnet_lite(
        'efficientnet_lite0', channel_multiplier=1.0, depth_multiplier=1.0, pretrained=pretrained, **kwargs)
    return model


@register_model
def efficientnet_lite1(pretrained=False, **kwargs):
    """ EfficientNet-Lite1 """
    # NOTE for train, drop_rate should be 0.2, drop_path_rate should be 0.2
    model = _gen_efficientnet_lite(
        'efficientnet_lite1', channel_multiplier=1.0, depth_multiplier=1.1, pretrained=pretrained, **kwargs)
    return model


@register_model
def efficientnet_lite2(pretrained=False, **kwargs):
    """ EfficientNet-Lite2 """
    # NOTE for train, drop_rate should be 0.3, drop_path_rate should be 0.2
    model = _gen_efficientnet_lite(
        'efficientnet_lite2', channel_multiplier=1.1, depth_multiplier=1.2, pretrained=pretrained, **kwargs)
    return model


@register_model
def efficientnet_lite3(pretrained=False, **kwargs):
    """ EfficientNet-Lite3 """
    # NOTE for train, drop_rate should be 0.3, drop_path_rate should be 0.2
    model = _gen_efficientnet_lite(
        'efficientnet_lite3', channel_multiplier=1.2, depth_multiplier=1.4, pretrained=pretrained, **kwargs)
    return model


@register_model
def efficientnet_lite4(pretrained=False, **kwargs):
    """ EfficientNet-Lite4 """
    # NOTE for train, drop_rate should be 0.4, drop_path_rate should be 0.2
    model = _gen_efficientnet_lite(
        'efficientnet_lite4', channel_multiplier=1.4, depth_multiplier=1.8, pretrained=pretrained, **kwargs)
    return model




@register_model
def efficientnet_b1_pruned(pretrained=False, **kwargs):
    """ EfficientNet-B1 Pruned. The pruning has been obtained using https://arxiv.org/pdf/2002.08258.pdf  """
    kwargs['bn_eps'] = BN_EPS_TF_DEFAULT
    kwargs['pad_type'] = 'same'
    variant = 'efficientnet_b1_pruned'
    model = _gen_efficientnet(
        variant, channel_multiplier=1.0, depth_multiplier=1.1, pretrained=pretrained, **kwargs)
    return model


@register_model
def efficientnet_b2_pruned(pretrained=False, **kwargs):
    """ EfficientNet-B2 Pruned. The pruning has been obtained using https://arxiv.org/pdf/2002.08258.pdf """
    kwargs['bn_eps'] = BN_EPS_TF_DEFAULT
    kwargs['pad_type'] = 'same'
    model = _gen_efficientnet(
        'efficientnet_b2_pruned', channel_multiplier=1.1, depth_multiplier=1.2, pretrained=pretrained, **kwargs)
    return model


@register_model
def efficientnet_b3_pruned(pretrained=False, **kwargs):
    """ EfficientNet-B3 Pruned. The pruning has been obtained using https://arxiv.org/pdf/2002.08258.pdf """
    kwargs['bn_eps'] = BN_EPS_TF_DEFAULT
    kwargs['pad_type'] = 'same'
    model = _gen_efficientnet(
        'efficientnet_b3_pruned', channel_multiplier=1.2, depth_multiplier=1.4, pretrained=pretrained, **kwargs)
    return model




@register_model
def tf_efficientnet_b0(pretrained=False, **kwargs):
    """ EfficientNet-B0. Tensorflow compatible variant  """
    kwargs['bn_eps'] = BN_EPS_TF_DEFAULT
    kwargs['pad_type'] = 'same'
    model = _gen_efficientnet(
        'tf_efficientnet_b0', channel_multiplier=1.0, depth_multiplier=1.0, pretrained=pretrained, **kwargs)
    return model


@register_model
def tf_efficientnet_b1(pretrained=False, **kwargs):
    """ EfficientNet-B1. Tensorflow compatible variant  """
    kwargs['bn_eps'] = BN_EPS_TF_DEFAULT
    kwargs['pad_type'] = 'same'
    model = _gen_efficientnet(
        'tf_efficientnet_b1', channel_multiplier=1.0, depth_multiplier=1.1, pretrained=pretrained, **kwargs)
    return model


@register_model
def tf_efficientnet_b2(pretrained=False, **kwargs):
    """ EfficientNet-B2. Tensorflow compatible variant  """
    kwargs['bn_eps'] = BN_EPS_TF_DEFAULT
    kwargs['pad_type'] = 'same'
    model = _gen_efficientnet(
        'tf_efficientnet_b2', channel_multiplier=1.1, depth_multiplier=1.2, pretrained=pretrained, **kwargs)
    return model


@register_model
def tf_efficientnet_b3(pretrained=False, **kwargs):
    """ EfficientNet-B3. Tensorflow compatible variant """
    kwargs['bn_eps'] = BN_EPS_TF_DEFAULT
    kwargs['pad_type'] = 'same'
    model = _gen_efficientnet(
        'tf_efficientnet_b3', channel_multiplier=1.2, depth_multiplier=1.4, pretrained=pretrained, **kwargs)
    return model


@register_model
def tf_efficientnet_b4(pretrained=False, **kwargs):
    """ EfficientNet-B4. Tensorflow compatible variant """
    kwargs['bn_eps'] = BN_EPS_TF_DEFAULT
    kwargs['pad_type'] = 'same'
    model = _gen_efficientnet(
        'tf_efficientnet_b4', channel_multiplier=1.4, depth_multiplier=1.8, pretrained=pretrained, **kwargs)
    return model


@register_model
def tf_efficientnet_b5(pretrained=False, **kwargs):
    """ EfficientNet-B5. Tensorflow compatible variant """
    kwargs['bn_eps'] = BN_EPS_TF_DEFAULT
    kwargs['pad_type'] = 'same'
    model = _gen_efficientnet(
        'tf_efficientnet_b5', channel_multiplier=1.6, depth_multiplier=2.2, pretrained=pretrained, **kwargs)
    return model


@register_model
def tf_efficientnet_b6(pretrained=False, **kwargs):
    """ EfficientNet-B6. Tensorflow compatible variant """
    # NOTE for train, drop_rate should be 0.5
    kwargs['bn_eps'] = BN_EPS_TF_DEFAULT
    kwargs['pad_type'] = 'same'
    model = _gen_efficientnet(
        'tf_efficientnet_b6', channel_multiplier=1.8, depth_multiplier=2.6, pretrained=pretrained, **kwargs)
    return model


@register_model
def tf_efficientnet_b7(pretrained=False, **kwargs):
    """ EfficientNet-B7. Tensorflow compatible variant """
    # NOTE for train, drop_rate should be 0.5
    kwargs['bn_eps'] = BN_EPS_TF_DEFAULT
    kwargs['pad_type'] = 'same'
    model = _gen_efficientnet(
        'tf_efficientnet_b7', channel_multiplier=2.0, depth_multiplier=3.1, pretrained=pretrained, **kwargs)
    return model


@register_model
def tf_efficientnet_b8(pretrained=False, **kwargs):
    """ EfficientNet-B8. Tensorflow compatible variant """
    # NOTE for train, drop_rate should be 0.5
    kwargs['bn_eps'] = BN_EPS_TF_DEFAULT
    kwargs['pad_type'] = 'same'
    model = _gen_efficientnet(
        'tf_efficientnet_b8', channel_multiplier=2.2, depth_multiplier=3.6, pretrained=pretrained, **kwargs)
    return model


@register_model
def tf_efficientnet_b0_ap(pretrained=False, **kwargs):
    """ EfficientNet-B0 AdvProp. Tensorflow compatible variant  """
    kwargs['bn_eps'] = BN_EPS_TF_DEFAULT
    kwargs['pad_type'] = 'same'
    model = _gen_efficientnet(
        'tf_efficientnet_b0_ap', channel_multiplier=1.0, depth_multiplier=1.0, pretrained=pretrained, **kwargs)
    return model


@register_model
def tf_efficientnet_b1_ap(pretrained=False, **kwargs):
    """ EfficientNet-B1 AdvProp. Tensorflow compatible variant  """
    kwargs['bn_eps'] = BN_EPS_TF_DEFAULT
    kwargs['pad_type'] = 'same'
    model = _gen_efficientnet(
        'tf_efficientnet_b1_ap', channel_multiplier=1.0, depth_multiplier=1.1, pretrained=pretrained, **kwargs)
    return model


@register_model
def tf_efficientnet_b2_ap(pretrained=False, **kwargs):
    """ EfficientNet-B2 AdvProp. Tensorflow compatible variant  """
    kwargs['bn_eps'] = BN_EPS_TF_DEFAULT
    kwargs['pad_type'] = 'same'
    model = _gen_efficientnet(
        'tf_efficientnet_b2_ap', channel_multiplier=1.1, depth_multiplier=1.2, pretrained=pretrained, **kwargs)
    return model


@register_model
def tf_efficientnet_b3_ap(pretrained=False, **kwargs):
    """ EfficientNet-B3 AdvProp. Tensorflow compatible variant """
    kwargs['bn_eps'] = BN_EPS_TF_DEFAULT
    kwargs['pad_type'] = 'same'
    model = _gen_efficientnet(
        'tf_efficientnet_b3_ap', channel_multiplier=1.2, depth_multiplier=1.4, pretrained=pretrained, **kwargs)
    return model


@register_model
def tf_efficientnet_b4_ap(pretrained=False, **kwargs):
    """ EfficientNet-B4 AdvProp. Tensorflow compatible variant """
    kwargs['bn_eps'] = BN_EPS_TF_DEFAULT
    kwargs['pad_type'] = 'same'
    model = _gen_efficientnet(
        'tf_efficientnet_b4_ap', channel_multiplier=1.4, depth_multiplier=1.8, pretrained=pretrained, **kwargs)
    return model


@register_model
def tf_efficientnet_b5_ap(pretrained=False, **kwargs):
    """ EfficientNet-B5 AdvProp. Tensorflow compatible variant """
    kwargs['bn_eps'] = BN_EPS_TF_DEFAULT
    kwargs['pad_type'] = 'same'
    model = _gen_efficientnet(
        'tf_efficientnet_b5_ap', channel_multiplier=1.6, depth_multiplier=2.2, pretrained=pretrained, **kwargs)
    return model


@register_model
def tf_efficientnet_b6_ap(pretrained=False, **kwargs):
    """ EfficientNet-B6 AdvProp. Tensorflow compatible variant """
    # NOTE for train, drop_rate should be 0.5
    kwargs['bn_eps'] = BN_EPS_TF_DEFAULT
    kwargs['pad_type'] = 'same'
    model = _gen_efficientnet(
        'tf_efficientnet_b6_ap', channel_multiplier=1.8, depth_multiplier=2.6, pretrained=pretrained, **kwargs)
    return model


@register_model
def tf_efficientnet_b7_ap(pretrained=False, **kwargs):
    """ EfficientNet-B7 AdvProp. Tensorflow compatible variant """
    # NOTE for train, drop_rate should be 0.5
    kwargs['bn_eps'] = BN_EPS_TF_DEFAULT
    kwargs['pad_type'] = 'same'
    model = _gen_efficientnet(
        'tf_efficientnet_b7_ap', channel_multiplier=2.0, depth_multiplier=3.1, pretrained=pretrained, **kwargs)
    return model


@register_model
def tf_efficientnet_b8_ap(pretrained=False, **kwargs):
    """ EfficientNet-B8 AdvProp. Tensorflow compatible variant """
    # NOTE for train, drop_rate should be 0.5
    kwargs['bn_eps'] = BN_EPS_TF_DEFAULT
    kwargs['pad_type'] = 'same'
    model = _gen_efficientnet(
        'tf_efficientnet_b8_ap', channel_multiplier=2.2, depth_multiplier=3.6, pretrained=pretrained, **kwargs)
    return model


@register_model
def tf_efficientnet_b0_ns(pretrained=False, **kwargs):
    """ EfficientNet-B0 NoisyStudent. Tensorflow compatible variant  """
    kwargs['bn_eps'] = BN_EPS_TF_DEFAULT
    kwargs['pad_type'] = 'same'
    model = _gen_efficientnet(
        'tf_efficientnet_b0_ns', channel_multiplier=1.0, depth_multiplier=1.0, pretrained=pretrained, **kwargs)
    return model


@register_model
def tf_efficientnet_b1_ns(pretrained=False, **kwargs):
    """ EfficientNet-B1 NoisyStudent. Tensorflow compatible variant  """
    kwargs['bn_eps'] = BN_EPS_TF_DEFAULT
    kwargs['pad_type'] = 'same'
    model = _gen_efficientnet(
        'tf_efficientnet_b1_ns', channel_multiplier=1.0, depth_multiplier=1.1, pretrained=pretrained, **kwargs)
    return model


@register_model
def tf_efficientnet_b2_ns(pretrained=False, **kwargs):
    """ EfficientNet-B2 NoisyStudent. Tensorflow compatible variant  """
    kwargs['bn_eps'] = BN_EPS_TF_DEFAULT
    kwargs['pad_type'] = 'same'
    model = _gen_efficientnet(
        'tf_efficientnet_b2_ns', channel_multiplier=1.1, depth_multiplier=1.2, pretrained=pretrained, **kwargs)
    return model


@register_model
def tf_efficientnet_b3_ns(pretrained=False, **kwargs):
    """ EfficientNet-B3 NoisyStudent. Tensorflow compatible variant """
    kwargs['bn_eps'] = BN_EPS_TF_DEFAULT
    kwargs['pad_type'] = 'same'
    model = _gen_efficientnet(
        'tf_efficientnet_b3_ns', channel_multiplier=1.2, depth_multiplier=1.4, pretrained=pretrained, **kwargs)
    return model


@register_model
def tf_efficientnet_b4_ns(pretrained=False, **kwargs):
    """ EfficientNet-B4 NoisyStudent. Tensorflow compatible variant """
    kwargs['bn_eps'] = BN_EPS_TF_DEFAULT
    kwargs['pad_type'] = 'same'
    model = _gen_efficientnet(
        'tf_efficientnet_b4_ns', channel_multiplier=1.4, depth_multiplier=1.8, pretrained=pretrained, **kwargs)
    return model


@register_model
def tf_efficientnet_b5_ns(pretrained=False, **kwargs):
    """ EfficientNet-B5 NoisyStudent. Tensorflow compatible variant """
    kwargs['bn_eps'] = BN_EPS_TF_DEFAULT
    kwargs['pad_type'] = 'same'
    model = _gen_efficientnet(
        'tf_efficientnet_b5_ns', channel_multiplier=1.6, depth_multiplier=2.2, pretrained=pretrained, **kwargs)
    return model


@register_model
def tf_efficientnet_b6_ns(pretrained=False, **kwargs):
    """ EfficientNet-B6 NoisyStudent. Tensorflow compatible variant """
    # NOTE for train, drop_rate should be 0.5
    kwargs['bn_eps'] = BN_EPS_TF_DEFAULT
    kwargs['pad_type'] = 'same'
    model = _gen_efficientnet(
        'tf_efficientnet_b6_ns', channel_multiplier=1.8, depth_multiplier=2.6, pretrained=pretrained, **kwargs)
    return model


@register_model
def tf_efficientnet_b7_ns(pretrained=False, **kwargs):
    """ EfficientNet-B7 NoisyStudent. Tensorflow compatible variant """
    # NOTE for train, drop_rate should be 0.5
    kwargs['bn_eps'] = BN_EPS_TF_DEFAULT
    kwargs['pad_type'] = 'same'
    model = _gen_efficientnet(
        'tf_efficientnet_b7_ns', channel_multiplier=2.0, depth_multiplier=3.1, pretrained=pretrained, **kwargs)
    return model


@register_model
def tf_efficientnet_l2_ns_475(pretrained=False, **kwargs):
    """ EfficientNet-L2 NoisyStudent @ 475x475. Tensorflow compatible variant """
    # NOTE for train, drop_rate should be 0.5
    kwargs['bn_eps'] = BN_EPS_TF_DEFAULT
    kwargs['pad_type'] = 'same'
    model = _gen_efficientnet(
        'tf_efficientnet_l2_ns_475', channel_multiplier=4.3, depth_multiplier=5.3, pretrained=pretrained, **kwargs)
    return model


@register_model
def tf_efficientnet_l2_ns(pretrained=False, **kwargs):
    """ EfficientNet-L2 NoisyStudent. Tensorflow compatible variant """
    # NOTE for train, drop_rate should be 0.5
    kwargs['bn_eps'] = BN_EPS_TF_DEFAULT
    kwargs['pad_type'] = 'same'
    model = _gen_efficientnet(
        'tf_efficientnet_l2_ns', channel_multiplier=4.3, depth_multiplier=5.3, pretrained=pretrained, **kwargs)
    return model


@register_model
def tf_efficientnet_es(pretrained=False, **kwargs):
    """ EfficientNet-Edge Small. Tensorflow compatible variant  """
    kwargs['bn_eps'] = BN_EPS_TF_DEFAULT
    kwargs['pad_type'] = 'same'
    model = _gen_efficientnet_edge(
        'tf_efficientnet_es', channel_multiplier=1.0, depth_multiplier=1.0, pretrained=pretrained, **kwargs)
    return model


@register_model
def tf_efficientnet_em(pretrained=False, **kwargs):
    """ EfficientNet-Edge-Medium. Tensorflow compatible variant  """
    kwargs['bn_eps'] = BN_EPS_TF_DEFAULT
    kwargs['pad_type'] = 'same'
    model = _gen_efficientnet_edge(
        'tf_efficientnet_em', channel_multiplier=1.0, depth_multiplier=1.1, pretrained=pretrained, **kwargs)
    return model


@register_model
def tf_efficientnet_el(pretrained=False, **kwargs):
    """ EfficientNet-Edge-Large. Tensorflow compatible variant  """
    kwargs['bn_eps'] = BN_EPS_TF_DEFAULT
    kwargs['pad_type'] = 'same'
    model = _gen_efficientnet_edge(
        'tf_efficientnet_el', channel_multiplier=1.2, depth_multiplier=1.4, pretrained=pretrained, **kwargs)
    return model


@register_model
def tf_efficientnet_cc_b0_4e(pretrained=False, **kwargs):
    """ EfficientNet-CondConv-B0 w/ 4 Experts. Tensorflow compatible variant """
    # NOTE for train, drop_rate should be 0.2, drop_path_rate should be 0.2
    kwargs['bn_eps'] = BN_EPS_TF_DEFAULT
    kwargs['pad_type'] = 'same'
    model = _gen_efficientnet_condconv(
        'tf_efficientnet_cc_b0_4e', channel_multiplier=1.0, depth_multiplier=1.0, pretrained=pretrained, **kwargs)
    return model


@register_model
def tf_efficientnet_cc_b0_8e(pretrained=False, **kwargs):
    """ EfficientNet-CondConv-B0 w/ 8 Experts. Tensorflow compatible variant """
    # NOTE for train, drop_rate should be 0.2, drop_path_rate should be 0.2
    kwargs['bn_eps'] = BN_EPS_TF_DEFAULT
    kwargs['pad_type'] = 'same'
    model = _gen_efficientnet_condconv(
        'tf_efficientnet_cc_b0_8e', channel_multiplier=1.0, depth_multiplier=1.0, experts_multiplier=2,
        pretrained=pretrained, **kwargs)
    return model


@register_model
def tf_efficientnet_cc_b1_8e(pretrained=False, **kwargs):
    """ EfficientNet-CondConv-B1 w/ 8 Experts. Tensorflow compatible variant """
    # NOTE for train, drop_rate should be 0.2, drop_path_rate should be 0.2
    kwargs['bn_eps'] = BN_EPS_TF_DEFAULT
    kwargs['pad_type'] = 'same'
    model = _gen_efficientnet_condconv(
        'tf_efficientnet_cc_b1_8e', channel_multiplier=1.0, depth_multiplier=1.1, experts_multiplier=2,
        pretrained=pretrained, **kwargs)
    return model


@register_model
def tf_efficientnet_lite0(pretrained=False, **kwargs):
    """ EfficientNet-Lite0 """
    # NOTE for train, drop_rate should be 0.2, drop_path_rate should be 0.2
    kwargs['bn_eps'] = BN_EPS_TF_DEFAULT
    kwargs['pad_type'] = 'same'
    model = _gen_efficientnet_lite(
        'tf_efficientnet_lite0', channel_multiplier=1.0, depth_multiplier=1.0, pretrained=pretrained, **kwargs)
    return model


@register_model
def tf_efficientnet_lite1(pretrained=False, **kwargs):
    """ EfficientNet-Lite1 """
    # NOTE for train, drop_rate should be 0.2, drop_path_rate should be 0.2
    kwargs['bn_eps'] = BN_EPS_TF_DEFAULT
    kwargs['pad_type'] = 'same'
    model = _gen_efficientnet_lite(
        'tf_efficientnet_lite1', channel_multiplier=1.0, depth_multiplier=1.1, pretrained=pretrained, **kwargs)
    return model


@register_model
def tf_efficientnet_lite2(pretrained=False, **kwargs):
    """ EfficientNet-Lite2 """
    # NOTE for train, drop_rate should be 0.3, drop_path_rate should be 0.2
    kwargs['bn_eps'] = BN_EPS_TF_DEFAULT
    kwargs['pad_type'] = 'same'
    model = _gen_efficientnet_lite(
        'tf_efficientnet_lite2', channel_multiplier=1.1, depth_multiplier=1.2, pretrained=pretrained, **kwargs)
    return model


@register_model
def tf_efficientnet_lite3(pretrained=False, **kwargs):
    """ EfficientNet-Lite3 """
    # NOTE for train, drop_rate should be 0.3, drop_path_rate should be 0.2
    kwargs['bn_eps'] = BN_EPS_TF_DEFAULT
    kwargs['pad_type'] = 'same'
    model = _gen_efficientnet_lite(
        'tf_efficientnet_lite3', channel_multiplier=1.2, depth_multiplier=1.4, pretrained=pretrained, **kwargs)
    return model


@register_model
def tf_efficientnet_lite4(pretrained=False, **kwargs):
    """ EfficientNet-Lite4 """
    # NOTE for train, drop_rate should be 0.4, drop_path_rate should be 0.2
    kwargs['bn_eps'] = BN_EPS_TF_DEFAULT
    kwargs['pad_type'] = 'same'
    model = _gen_efficientnet_lite(
        'tf_efficientnet_lite4', channel_multiplier=1.4, depth_multiplier=1.8, pretrained=pretrained, **kwargs)
    return model


@register_model
def mixnet_s(pretrained=False, **kwargs):
    """Creates a MixNet Small model.
    """
    model = _gen_mixnet_s(
        'mixnet_s', channel_multiplier=1.0, pretrained=pretrained, **kwargs)
    return model


@register_model
def mixnet_m(pretrained=False, **kwargs):
    """Creates a MixNet Medium model.
    """
    model = _gen_mixnet_m(
        'mixnet_m', channel_multiplier=1.0, pretrained=pretrained, **kwargs)
    return model


@register_model
def mixnet_l(pretrained=False, **kwargs):
    """Creates a MixNet Large model.
    """
    model = _gen_mixnet_m(
        'mixnet_l', channel_multiplier=1.3, pretrained=pretrained, **kwargs)
    return model


@register_model
def mixnet_xl(pretrained=False, **kwargs):
    """Creates a MixNet Extra-Large model.
    Not a paper spec, experimental def by RW w/ depth scaling.
    """
    model = _gen_mixnet_m(
        'mixnet_xl', channel_multiplier=1.6, depth_multiplier=1.2, pretrained=pretrained, **kwargs)
    return model


@register_model
def mixnet_xxl(pretrained=False, **kwargs):
    """Creates a MixNet Double Extra Large model.
    Not a paper spec, experimental def by RW w/ depth scaling.
    """
    model = _gen_mixnet_m(
        'mixnet_xxl', channel_multiplier=2.4, depth_multiplier=1.3, pretrained=pretrained, **kwargs)
    return model


@register_model
def tf_mixnet_s(pretrained=False, **kwargs):
    """Creates a MixNet Small model. Tensorflow compatible variant
    """
    kwargs['bn_eps'] = BN_EPS_TF_DEFAULT
    kwargs['pad_type'] = 'same'
    model = _gen_mixnet_s(
        'tf_mixnet_s', channel_multiplier=1.0, pretrained=pretrained, **kwargs)
    return model


@register_model
def tf_mixnet_m(pretrained=False, **kwargs):
    """Creates a MixNet Medium model. Tensorflow compatible variant
    """
    kwargs['bn_eps'] = BN_EPS_TF_DEFAULT
    kwargs['pad_type'] = 'same'
    model = _gen_mixnet_m(
        'tf_mixnet_m', channel_multiplier=1.0, pretrained=pretrained, **kwargs)
    return model


@register_model
def tf_mixnet_l(pretrained=False, **kwargs):
    """Creates a MixNet Large model. Tensorflow compatible variant
    """
    kwargs['bn_eps'] = BN_EPS_TF_DEFAULT
    kwargs['pad_type'] = 'same'
    model = _gen_mixnet_m(
        'tf_mixnet_l', channel_multiplier=1.3, pretrained=pretrained, **kwargs)
    return model<|MERGE_RESOLUTION|>--- conflicted
+++ resolved
@@ -24,17 +24,14 @@
 
 Hacked together by Ross Wightman
 """
-from timm.data import IMAGENET_DEFAULT_MEAN, IMAGENET_DEFAULT_STD, IMAGENET_INCEPTION_MEAN, IMAGENET_INCEPTION_STD
 from .efficientnet_builder import *
 from .feature_hooks import FeatureHooks
-<<<<<<< HEAD
-from .helpers import load_pretrained
-=======
 from .registry import register_model
 from .helpers import load_pretrained, adapt_model_from_file
->>>>>>> 353a79ae
 from .layers import SelectAdaptivePool2d
-from .registry import register_model
+from timm.models.layers import create_conv2d
+from timm.data import IMAGENET_DEFAULT_MEAN, IMAGENET_DEFAULT_STD, IMAGENET_INCEPTION_MEAN, IMAGENET_INCEPTION_STD
+
 
 __all__ = ['EfficientNet']
 
@@ -51,7 +48,6 @@
 
 url_weight_dir = 'https://github.com/rwightman/pytorch-image-models/releases/download/v0.1-weights/'
 default_cfgs = {
-<<<<<<< HEAD
     'mnasnet_050': _cfg(),
     'mnasnet_075': _cfg(),
     'mnasnet_100': _cfg(url=url_weight_dir + 'mnasnet_b1-74cb7081.pth'),
@@ -102,6 +98,19 @@
     'efficientnet_lite2': _cfg(input_size=(3, 260, 260), pool_size=(9, 9), crop_pct=0.890),
     'efficientnet_lite3': _cfg(input_size=(3, 300, 300), pool_size=(10, 10), crop_pct=0.904),
     'efficientnet_lite4': _cfg(input_size=(3, 380, 380), pool_size=(12, 12), crop_pct=0.922),
+
+    'efficientnet_b1_pruned': _cfg(
+        url='https://imvl-automl-sh.oss-cn-shanghai.aliyuncs.com/darts/hyperml/hyperml/job_45403/outputs/effnetb1_pruned_9ebb3fe6.pth',
+        input_size=(3, 240, 240), pool_size=(8, 8), crop_pct=0.882, mean=IMAGENET_INCEPTION_MEAN,
+        std=IMAGENET_INCEPTION_STD),
+    'efficientnet_b2_pruned': _cfg(
+        url='https://imvl-automl-sh.oss-cn-shanghai.aliyuncs.com/darts/hyperml/hyperml/job_45403/outputs/effnetb2_pruned_203f55bc.pth',
+        input_size=(3, 260, 260), pool_size=(9, 9), crop_pct=0.890, mean=IMAGENET_INCEPTION_MEAN,
+        std=IMAGENET_INCEPTION_STD),
+    'efficientnet_b3_pruned': _cfg(
+        url='https://imvl-automl-sh.oss-cn-shanghai.aliyuncs.com/darts/hyperml/hyperml/job_45403/outputs/effnetb3_pruned_5abcc29f.pth',
+        input_size=(3, 300, 300), pool_size=(10, 10), crop_pct=0.904, mean=IMAGENET_INCEPTION_MEAN,
+        std=IMAGENET_INCEPTION_STD),
 
     'tf_efficientnet_b0': _cfg(url=url_weight_dir + 'tf_efficientnet_b0_aa-827b6e33.pth',
                                input_size=(3, 224, 224)),
@@ -218,255 +227,6 @@
     'mixnet_m': _cfg(url=url_weight_dir + 'mixnet_m-4647fc68.pth'),
     'mixnet_l': _cfg(url=url_weight_dir + 'mixnet_l-5a9a2ed8.pth'),
     'mixnet_xl': _cfg(url=url_weight_dir + 'mixnet_xl_ra-aac3c00c.pth'),
-=======
-    'mnasnet_050': _cfg(url=''),
-    'mnasnet_075': _cfg(url=''),
-    'mnasnet_100': _cfg(
-        url='https://github.com/rwightman/pytorch-image-models/releases/download/v0.1-weights/mnasnet_b1-74cb7081.pth'),
-    'mnasnet_140': _cfg(url=''),
-
-    'semnasnet_050': _cfg(url=''),
-    'semnasnet_075': _cfg(url=''),
-    'semnasnet_100': _cfg(
-        url='https://github.com/rwightman/pytorch-image-models/releases/download/v0.1-weights/mnasnet_a1-d9418771.pth'),
-    'semnasnet_140': _cfg(url=''),
-    'mnasnet_small': _cfg(url=''),
-
-    'mobilenetv2_100': _cfg(
-        url='https://github.com/rwightman/pytorch-image-models/releases/download/v0.1-weights/mobilenetv2_100_ra-b33bc2c4.pth'),
-    'mobilenetv2_110d': _cfg(
-        url='https://github.com/rwightman/pytorch-image-models/releases/download/v0.1-weights/mobilenetv2_110d_ra-77090ade.pth'),
-    'mobilenetv2_120d': _cfg(
-        url='https://github.com/rwightman/pytorch-image-models/releases/download/v0.1-weights/mobilenetv2_120d_ra-5987e2ed.pth'),
-    'mobilenetv2_140': _cfg(
-        url='https://github.com/rwightman/pytorch-image-models/releases/download/v0.1-weights/mobilenetv2_140_ra-21a4e913.pth'),
-
-    'fbnetc_100': _cfg(
-        url='https://github.com/rwightman/pytorch-image-models/releases/download/v0.1-weights/fbnetc_100-c345b898.pth',
-        interpolation='bilinear'),
-    'spnasnet_100': _cfg(
-        url='https://github.com/rwightman/pytorch-image-models/releases/download/v0.1-weights/spnasnet_100-048bc3f4.pth',
-        interpolation='bilinear'),
-
-    'efficientnet_b0': _cfg(
-        url='https://github.com/rwightman/pytorch-image-models/releases/download/v0.1-weights/efficientnet_b0_ra-3dd342df.pth'),
-    'efficientnet_b1': _cfg(
-        url='https://github.com/rwightman/pytorch-image-models/releases/download/v0.1-weights/efficientnet_b1-533bc792.pth',
-        input_size=(3, 240, 240), pool_size=(8, 8)),
-    'efficientnet_b2': _cfg(
-        url='https://github.com/rwightman/pytorch-image-models/releases/download/v0.1-weights/efficientnet_b2_ra-bcdf34b7.pth',
-        input_size=(3, 260, 260), pool_size=(9, 9)),
-    'efficientnet_b2a': _cfg(
-        url='https://github.com/rwightman/pytorch-image-models/releases/download/v0.1-weights/efficientnet_b2_ra-bcdf34b7.pth',
-        input_size=(3, 288, 288), pool_size=(9, 9), crop_pct=1.0),
-    'efficientnet_b3': _cfg(
-        url='https://github.com/rwightman/pytorch-image-models/releases/download/v0.1-weights/efficientnet_b3_ra-a5e2fbc7.pth',
-        input_size=(3, 300, 300), pool_size=(10, 10), crop_pct=0.904),
-    'efficientnet_b3a': _cfg(
-        url='https://github.com/rwightman/pytorch-image-models/releases/download/v0.1-weights/efficientnet_b3_ra-a5e2fbc7.pth',
-        input_size=(3, 320, 320), pool_size=(10, 10), crop_pct=1.0),
-    'efficientnet_b4': _cfg(
-        url='', input_size=(3, 380, 380), pool_size=(12, 12), crop_pct=0.922),
-    'efficientnet_b5': _cfg(
-        url='', input_size=(3, 456, 456), pool_size=(15, 15), crop_pct=0.934),
-    'efficientnet_b6': _cfg(
-        url='', input_size=(3, 528, 528), pool_size=(17, 17), crop_pct=0.942),
-    'efficientnet_b7': _cfg(
-        url='', input_size=(3, 600, 600), pool_size=(19, 19), crop_pct=0.949),
-    'efficientnet_b8': _cfg(
-        url='', input_size=(3, 672, 672), pool_size=(21, 21), crop_pct=0.954),
-    'efficientnet_l2': _cfg(
-        url='', input_size=(3, 800, 800), pool_size=(25, 25), crop_pct=0.961),
-
-    'efficientnet_es': _cfg(
-        url='https://github.com/rwightman/pytorch-image-models/releases/download/v0.1-weights/efficientnet_es_ra-f111e99c.pth'),
-    'efficientnet_em': _cfg(
-        url='', input_size=(3, 240, 240), pool_size=(8, 8), crop_pct=0.882),
-    'efficientnet_el': _cfg(
-        url='', input_size=(3, 300, 300), pool_size=(10, 10), crop_pct=0.904),
-
-    'efficientnet_cc_b0_4e': _cfg(url=''),
-    'efficientnet_cc_b0_8e': _cfg(url=''),
-    'efficientnet_cc_b1_8e': _cfg(url='', input_size=(3, 240, 240), pool_size=(8, 8), crop_pct=0.882),
-
-    'efficientnet_lite0': _cfg(
-        url=''),
-    'efficientnet_lite1': _cfg(
-        url='',
-        input_size=(3, 240, 240), pool_size=(8, 8), crop_pct=0.882),
-    'efficientnet_lite2': _cfg(
-        url='',
-        input_size=(3, 260, 260), pool_size=(9, 9), crop_pct=0.890),
-    'efficientnet_lite3': _cfg(
-        url='',
-        input_size=(3, 300, 300), pool_size=(10, 10), crop_pct=0.904),
-    'efficientnet_lite4': _cfg(
-        url='', input_size=(3, 380, 380), pool_size=(12, 12), crop_pct=0.922),
-
-    'efficientnet_b1_pruned': _cfg(
-        url='https://imvl-automl-sh.oss-cn-shanghai.aliyuncs.com/darts/hyperml/hyperml/job_45403/outputs/effnetb1_pruned_9ebb3fe6.pth',
-        input_size=(3, 240, 240), pool_size=(8, 8), crop_pct=0.882, mean=IMAGENET_INCEPTION_MEAN, std=IMAGENET_INCEPTION_STD),
-    'efficientnet_b2_pruned': _cfg(
-        url='https://imvl-automl-sh.oss-cn-shanghai.aliyuncs.com/darts/hyperml/hyperml/job_45403/outputs/effnetb2_pruned_203f55bc.pth',
-        input_size=(3, 260, 260), pool_size=(9, 9), crop_pct=0.890, mean=IMAGENET_INCEPTION_MEAN, std=IMAGENET_INCEPTION_STD),
-    'efficientnet_b3_pruned': _cfg(
-        url='https://imvl-automl-sh.oss-cn-shanghai.aliyuncs.com/darts/hyperml/hyperml/job_45403/outputs/effnetb3_pruned_5abcc29f.pth',
-        input_size=(3, 300, 300), pool_size=(10, 10), crop_pct=0.904, mean=IMAGENET_INCEPTION_MEAN, std=IMAGENET_INCEPTION_STD),
-
-    'tf_efficientnet_b0': _cfg(
-        url='https://github.com/rwightman/pytorch-image-models/releases/download/v0.1-weights/tf_efficientnet_b0_aa-827b6e33.pth',
-        input_size=(3, 224, 224)),
-    'tf_efficientnet_b1': _cfg(
-        url='https://github.com/rwightman/pytorch-image-models/releases/download/v0.1-weights/tf_efficientnet_b1_aa-ea7a6ee0.pth',
-        input_size=(3, 240, 240), pool_size=(8, 8), crop_pct=0.882),
-    'tf_efficientnet_b2': _cfg(
-        url='https://github.com/rwightman/pytorch-image-models/releases/download/v0.1-weights/tf_efficientnet_b2_aa-60c94f97.pth',
-        input_size=(3, 260, 260), pool_size=(9, 9), crop_pct=0.890),
-    'tf_efficientnet_b3': _cfg(
-        url='https://github.com/rwightman/pytorch-image-models/releases/download/v0.1-weights/tf_efficientnet_b3_aa-84b4657e.pth',
-        input_size=(3, 300, 300), pool_size=(10, 10), crop_pct=0.904),
-    'tf_efficientnet_b4': _cfg(
-        url='https://github.com/rwightman/pytorch-image-models/releases/download/v0.1-weights/tf_efficientnet_b4_aa-818f208c.pth',
-        input_size=(3, 380, 380), pool_size=(12, 12), crop_pct=0.922),
-    'tf_efficientnet_b5': _cfg(
-        url='https://github.com/rwightman/pytorch-image-models/releases/download/v0.1-weights/tf_efficientnet_b5_ra-9a3e5369.pth',
-        input_size=(3, 456, 456), pool_size=(15, 15), crop_pct=0.934),
-    'tf_efficientnet_b6': _cfg(
-        url='https://github.com/rwightman/pytorch-image-models/releases/download/v0.1-weights/tf_efficientnet_b6_aa-80ba17e4.pth',
-        input_size=(3, 528, 528), pool_size=(17, 17), crop_pct=0.942),
-    'tf_efficientnet_b7': _cfg(
-        url='https://github.com/rwightman/pytorch-image-models/releases/download/v0.1-weights/tf_efficientnet_b7_ra-6c08e654.pth',
-        input_size=(3, 600, 600), pool_size=(19, 19), crop_pct=0.949),
-    'tf_efficientnet_b8': _cfg(
-        url='https://github.com/rwightman/pytorch-image-models/releases/download/v0.1-weights/tf_efficientnet_b8_ra-572d5dd9.pth',
-        input_size=(3, 672, 672), pool_size=(21, 21), crop_pct=0.954),
-
-    'tf_efficientnet_b0_ap': _cfg(
-        url='https://github.com/rwightman/pytorch-image-models/releases/download/v0.1-weights/tf_efficientnet_b0_ap-f262efe1.pth',
-        mean=IMAGENET_INCEPTION_MEAN, std=IMAGENET_INCEPTION_STD, input_size=(3, 224, 224)),
-    'tf_efficientnet_b1_ap': _cfg(
-        url='https://github.com/rwightman/pytorch-image-models/releases/download/v0.1-weights/tf_efficientnet_b1_ap-44ef0a3d.pth',
-        mean=IMAGENET_INCEPTION_MEAN, std=IMAGENET_INCEPTION_STD,
-        input_size=(3, 240, 240), pool_size=(8, 8), crop_pct=0.882),
-    'tf_efficientnet_b2_ap': _cfg(
-        url='https://github.com/rwightman/pytorch-image-models/releases/download/v0.1-weights/tf_efficientnet_b2_ap-2f8e7636.pth',
-        mean=IMAGENET_INCEPTION_MEAN, std=IMAGENET_INCEPTION_STD,
-        input_size=(3, 260, 260), pool_size=(9, 9), crop_pct=0.890),
-    'tf_efficientnet_b3_ap': _cfg(
-        url='https://github.com/rwightman/pytorch-image-models/releases/download/v0.1-weights/tf_efficientnet_b3_ap-aad25bdd.pth',
-        mean=IMAGENET_INCEPTION_MEAN, std=IMAGENET_INCEPTION_STD,
-        input_size=(3, 300, 300), pool_size=(10, 10), crop_pct=0.904),
-    'tf_efficientnet_b4_ap': _cfg(
-        url='https://github.com/rwightman/pytorch-image-models/releases/download/v0.1-weights/tf_efficientnet_b4_ap-dedb23e6.pth',
-        mean=IMAGENET_INCEPTION_MEAN, std=IMAGENET_INCEPTION_STD,
-        input_size=(3, 380, 380), pool_size=(12, 12), crop_pct=0.922),
-    'tf_efficientnet_b5_ap': _cfg(
-        url='https://github.com/rwightman/pytorch-image-models/releases/download/v0.1-weights/tf_efficientnet_b5_ap-9e82fae8.pth',
-        mean=IMAGENET_INCEPTION_MEAN, std=IMAGENET_INCEPTION_STD,
-        input_size=(3, 456, 456), pool_size=(15, 15), crop_pct=0.934),
-    'tf_efficientnet_b6_ap': _cfg(
-        url='https://github.com/rwightman/pytorch-image-models/releases/download/v0.1-weights/tf_efficientnet_b6_ap-4ffb161f.pth',
-        mean=IMAGENET_INCEPTION_MEAN, std=IMAGENET_INCEPTION_STD,
-        input_size=(3, 528, 528), pool_size=(17, 17), crop_pct=0.942),
-    'tf_efficientnet_b7_ap': _cfg(
-        url='https://github.com/rwightman/pytorch-image-models/releases/download/v0.1-weights/tf_efficientnet_b7_ap-ddb28fec.pth',
-        mean=IMAGENET_INCEPTION_MEAN, std=IMAGENET_INCEPTION_STD,
-        input_size=(3, 600, 600), pool_size=(19, 19), crop_pct=0.949),
-    'tf_efficientnet_b8_ap': _cfg(
-        url='https://github.com/rwightman/pytorch-image-models/releases/download/v0.1-weights/tf_efficientnet_b8_ap-00e169fa.pth',
-        mean=IMAGENET_INCEPTION_MEAN, std=IMAGENET_INCEPTION_STD,
-        input_size=(3, 672, 672), pool_size=(21, 21), crop_pct=0.954),
-
-    'tf_efficientnet_b0_ns': _cfg(
-        url='https://github.com/rwightman/pytorch-image-models/releases/download/v0.1-weights/tf_efficientnet_b0_ns-c0e6a31c.pth',
-        input_size=(3, 224, 224)),
-    'tf_efficientnet_b1_ns': _cfg(
-        url='https://github.com/rwightman/pytorch-image-models/releases/download/v0.1-weights/tf_efficientnet_b1_ns-99dd0c41.pth',
-        input_size=(3, 240, 240), pool_size=(8, 8), crop_pct=0.882),
-    'tf_efficientnet_b2_ns': _cfg(
-        url='https://github.com/rwightman/pytorch-image-models/releases/download/v0.1-weights/tf_efficientnet_b2_ns-00306e48.pth',
-        input_size=(3, 260, 260), pool_size=(9, 9), crop_pct=0.890),
-    'tf_efficientnet_b3_ns': _cfg(
-        url='https://github.com/rwightman/pytorch-image-models/releases/download/v0.1-weights/tf_efficientnet_b3_ns-9d44bf68.pth',
-        input_size=(3, 300, 300), pool_size=(10, 10), crop_pct=0.904),
-    'tf_efficientnet_b4_ns': _cfg(
-        url='https://github.com/rwightman/pytorch-image-models/releases/download/v0.1-weights/tf_efficientnet_b4_ns-d6313a46.pth',
-        input_size=(3, 380, 380), pool_size=(12, 12), crop_pct=0.922),
-    'tf_efficientnet_b5_ns': _cfg(
-        url='https://github.com/rwightman/pytorch-image-models/releases/download/v0.1-weights/tf_efficientnet_b5_ns-6f26d0cf.pth',
-        input_size=(3, 456, 456), pool_size=(15, 15), crop_pct=0.934),
-    'tf_efficientnet_b6_ns': _cfg(
-        url='https://github.com/rwightman/pytorch-image-models/releases/download/v0.1-weights/tf_efficientnet_b6_ns-51548356.pth',
-        input_size=(3, 528, 528), pool_size=(17, 17), crop_pct=0.942),
-    'tf_efficientnet_b7_ns': _cfg(
-        url='https://github.com/rwightman/pytorch-image-models/releases/download/v0.1-weights/tf_efficientnet_b7_ns-1dbc32de.pth',
-        input_size=(3, 600, 600), pool_size=(19, 19), crop_pct=0.949),
-    'tf_efficientnet_l2_ns_475': _cfg(
-        url='https://github.com/rwightman/pytorch-image-models/releases/download/v0.1-weights/tf_efficientnet_l2_ns_475-bebbd00a.pth',
-        input_size=(3, 475, 475), pool_size=(15, 15), crop_pct=0.936),
-    'tf_efficientnet_l2_ns': _cfg(
-        url='https://github.com/rwightman/pytorch-image-models/releases/download/v0.1-weights/tf_efficientnet_l2_ns-df73bb44.pth',
-        input_size=(3, 800, 800), pool_size=(25, 25), crop_pct=0.96),
-
-    'tf_efficientnet_es': _cfg(
-        url='https://github.com/rwightman/pytorch-image-models/releases/download/v0.1-weights/tf_efficientnet_es-ca1afbfe.pth',
-        mean=(0.5, 0.5, 0.5), std=(0.5, 0.5, 0.5),
-        input_size=(3, 224, 224), ),
-    'tf_efficientnet_em': _cfg(
-        url='https://github.com/rwightman/pytorch-image-models/releases/download/v0.1-weights/tf_efficientnet_em-e78cfe58.pth',
-        mean=(0.5, 0.5, 0.5), std=(0.5, 0.5, 0.5),
-        input_size=(3, 240, 240), pool_size=(8, 8), crop_pct=0.882),
-    'tf_efficientnet_el': _cfg(
-        url='https://github.com/rwightman/pytorch-image-models/releases/download/v0.1-weights/tf_efficientnet_el-5143854e.pth',
-        mean=(0.5, 0.5, 0.5), std=(0.5, 0.5, 0.5),
-        input_size=(3, 300, 300), pool_size=(10, 10), crop_pct=0.904),
-
-    'tf_efficientnet_cc_b0_4e': _cfg(
-        url='https://github.com/rwightman/pytorch-image-models/releases/download/v0.1-weights/tf_efficientnet_cc_b0_4e-4362b6b2.pth',
-        mean=IMAGENET_INCEPTION_MEAN, std=IMAGENET_INCEPTION_STD),
-    'tf_efficientnet_cc_b0_8e': _cfg(
-        url='https://github.com/rwightman/pytorch-image-models/releases/download/v0.1-weights/tf_efficientnet_cc_b0_8e-66184a25.pth',
-        mean=IMAGENET_INCEPTION_MEAN, std=IMAGENET_INCEPTION_STD),
-    'tf_efficientnet_cc_b1_8e': _cfg(
-        url='https://github.com/rwightman/pytorch-image-models/releases/download/v0.1-weights/tf_efficientnet_cc_b1_8e-f7c79ae1.pth',
-        mean=IMAGENET_INCEPTION_MEAN, std=IMAGENET_INCEPTION_STD,
-        input_size=(3, 240, 240), pool_size=(8, 8), crop_pct=0.882),
-
-    'tf_efficientnet_lite0': _cfg(
-        url='https://github.com/rwightman/pytorch-image-models/releases/download/v0.1-weights/tf_efficientnet_lite0-0aa007d2.pth',
-        mean=(0.5, 0.5, 0.5), std=(0.5, 0.5, 0.5),
-        interpolation='bicubic',  # should be bilinear but bicubic better match for TF bilinear at low res
-    ),
-    'tf_efficientnet_lite1': _cfg(
-        url='https://github.com/rwightman/pytorch-image-models/releases/download/v0.1-weights/tf_efficientnet_lite1-bde8b488.pth',
-        mean=(0.5, 0.5, 0.5), std=(0.5, 0.5, 0.5),
-        input_size=(3, 240, 240), pool_size=(8, 8), crop_pct=0.882,
-        interpolation='bicubic',  # should be bilinear but bicubic better match for TF bilinear at low res
-    ),
-    'tf_efficientnet_lite2': _cfg(
-        url='https://github.com/rwightman/pytorch-image-models/releases/download/v0.1-weights/tf_efficientnet_lite2-dcccb7df.pth',
-        mean=(0.5, 0.5, 0.5), std=(0.5, 0.5, 0.5),
-        input_size=(3, 260, 260), pool_size=(9, 9), crop_pct=0.890,
-        interpolation='bicubic',  # should be bilinear but bicubic better match for TF bilinear at low res
-    ),
-    'tf_efficientnet_lite3': _cfg(
-        url='https://github.com/rwightman/pytorch-image-models/releases/download/v0.1-weights/tf_efficientnet_lite3-b733e338.pth',
-        mean=(0.5, 0.5, 0.5), std=(0.5, 0.5, 0.5),
-        input_size=(3, 300, 300), pool_size=(10, 10), crop_pct=0.904, interpolation='bilinear'),
-    'tf_efficientnet_lite4': _cfg(
-        url='https://github.com/rwightman/pytorch-image-models/releases/download/v0.1-weights/tf_efficientnet_lite4-741542c3.pth',
-        mean=(0.5, 0.5, 0.5), std=(0.5, 0.5, 0.5),
-        input_size=(3, 380, 380), pool_size=(12, 12), crop_pct=0.920, interpolation='bilinear'),
-
-    'mixnet_s': _cfg(
-        url='https://github.com/rwightman/pytorch-image-models/releases/download/v0.1-weights/mixnet_s-a907afbc.pth'),
-    'mixnet_m': _cfg(
-        url='https://github.com/rwightman/pytorch-image-models/releases/download/v0.1-weights/mixnet_m-4647fc68.pth'),
-    'mixnet_l': _cfg(
-        url='https://github.com/rwightman/pytorch-image-models/releases/download/v0.1-weights/mixnet_l-5a9a2ed8.pth'),
-    'mixnet_xl': _cfg(
-        url='https://github.com/rwightman/pytorch-image-models/releases/download/v0.1-weights/mixnet_xl_ra-aac3c00c.pth'),
->>>>>>> 353a79ae
     'mixnet_xxl': _cfg(),
 
     'tf_mixnet_s': _cfg(url=url_weight_dir + 'tf_mixnet_s-89d3354b.pth'),
@@ -1416,8 +1176,6 @@
     return model
 
 
-
-
 @register_model
 def efficientnet_b1_pruned(pretrained=False, **kwargs):
     """ EfficientNet-B1 Pruned. The pruning has been obtained using https://arxiv.org/pdf/2002.08258.pdf  """
