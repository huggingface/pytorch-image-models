""" HRNet

Copied from https://github.com/HRNet/HRNet-Image-Classification

Original header:
  Copyright (c) Microsoft
  Licensed under the MIT License.
  Written by Bin Xiao (Bin.Xiao@microsoft.com)
  Modified by Ke Sun (sunk@mail.ustc.edu.cn)
"""

from __future__ import absolute_import
from __future__ import division
from __future__ import print_function

import logging

import torch.nn as nn
import torch.nn.functional as F

from timm.data import IMAGENET_DEFAULT_MEAN, IMAGENET_DEFAULT_STD
from .helpers import load_pretrained
from .layers import SelectAdaptivePool2d
from .registry import register_model
from .resnet import BasicBlock, Bottleneck  # leveraging ResNet blocks w/ additional features like SE

_BN_MOMENTUM = 0.1
logger = logging.getLogger(__name__)


def _cfg(url='', **kwargs):
    return {
        'url': url,
        'num_classes': 1000, 'input_size': (3, 224, 224), 'pool_size': (7, 7),
        'crop_pct': 0.875, 'interpolation': 'bilinear',
        'mean': IMAGENET_DEFAULT_MEAN, 'std': IMAGENET_DEFAULT_STD,
        'first_conv': 'conv1', 'classifier': 'fc',
        **kwargs
    }


url_weight_dir = 'https://github.com/rwightman/pytorch-image-models/releases/download/v0.1-hrnet/'
default_cfgs = {
    'hrnet_w18_small': _cfg(url=url_weight_dir + 'hrnet_w18_small_v1-f460c6bc.pth'),
    'hrnet_w18_small_v2': _cfg(url=url_weight_dir + 'hrnet_w18_small_v2-4c50a8cb.pth'),
    'hrnet_w18': _cfg(url=url_weight_dir + 'hrnetv2_w18-8cb57bb9.pth'),
    'hrnet_w30': _cfg(url=url_weight_dir + 'hrnetv2_w30-8d7f8dab.pth'),
    'hrnet_w32': _cfg(url=url_weight_dir + 'hrnetv2_w32-90d8c5fb.pth'),
    'hrnet_w40': _cfg(url=url_weight_dir + 'hrnetv2_w40-7cd397a4.pth'),
    'hrnet_w44': _cfg(url=url_weight_dir + 'hrnetv2_w44-c9ac8c18.pth'),
    'hrnet_w48': _cfg(url=url_weight_dir + 'hrnetv2_w48-abd2e6ab.pth'),
    'hrnet_w64': _cfg(url=url_weight_dir + 'hrnetv2_w64-b47cc881.pth'),
}

cfg_cls = dict(
    hrnet_w18_small=dict(
        STEM_WIDTH=64,
        STAGE1=dict(
            NUM_MODULES=1,
            NUM_BRANCHES=1,
            BLOCK='BOTTLENECK',
            NUM_BLOCKS=(1,),
            NUM_CHANNELS=(32,),
            FUSE_METHOD='SUM',
        ),
        STAGE2=dict(
            NUM_MODULES=1,
            NUM_BRANCHES=2,
            BLOCK='BASIC',
            NUM_BLOCKS=(2, 2),
            NUM_CHANNELS=(16, 32),
            FUSE_METHOD='SUM'
        ),
        STAGE3=dict(
            NUM_MODULES=1,
            NUM_BRANCHES=3,
            BLOCK='BASIC',
            NUM_BLOCKS=(2, 2, 2),
            NUM_CHANNELS=(16, 32, 64),
            FUSE_METHOD='SUM'
        ),
        STAGE4=dict(
            NUM_MODULES=1,
            NUM_BRANCHES=4,
            BLOCK='BASIC',
            NUM_BLOCKS=(2, 2, 2, 2),
            NUM_CHANNELS=(16, 32, 64, 128),
            FUSE_METHOD='SUM',
        ),
    ),

    hrnet_w18_small_v2=dict(
        STEM_WIDTH=64,
        STAGE1=dict(
            NUM_MODULES=1,
            NUM_BRANCHES=1,
            BLOCK='BOTTLENECK',
            NUM_BLOCKS=(2,),
            NUM_CHANNELS=(64,),
            FUSE_METHOD='SUM',
        ),
        STAGE2=dict(
            NUM_MODULES=1,
            NUM_BRANCHES=2,
            BLOCK='BASIC',
            NUM_BLOCKS=(2, 2),
            NUM_CHANNELS=(18, 36),
            FUSE_METHOD='SUM'
        ),
        STAGE3=dict(
            NUM_MODULES=3,
            NUM_BRANCHES=3,
            BLOCK='BASIC',
            NUM_BLOCKS=(2, 2, 2),
            NUM_CHANNELS=(18, 36, 72),
            FUSE_METHOD='SUM'
        ),
        STAGE4=dict(
            NUM_MODULES=2,
            NUM_BRANCHES=4,
            BLOCK='BASIC',
            NUM_BLOCKS=(2, 2, 2, 2),
            NUM_CHANNELS=(18, 36, 72, 144),
            FUSE_METHOD='SUM',
        ),
    ),

    hrnet_w18=dict(
        STEM_WIDTH=64,
        STAGE1=dict(
            NUM_MODULES=1,
            NUM_BRANCHES=1,
            BLOCK='BOTTLENECK',
            NUM_BLOCKS=(4,),
            NUM_CHANNELS=(64,),
            FUSE_METHOD='SUM',
        ),
        STAGE2=dict(
            NUM_MODULES=1,
            NUM_BRANCHES=2,
            BLOCK='BASIC',
            NUM_BLOCKS=(4, 4),
            NUM_CHANNELS=(18, 36),
            FUSE_METHOD='SUM'
        ),
        STAGE3=dict(
            NUM_MODULES=4,
            NUM_BRANCHES=3,
            BLOCK='BASIC',
            NUM_BLOCKS=(4, 4, 4),
            NUM_CHANNELS=(18, 36, 72),
            FUSE_METHOD='SUM'
        ),
        STAGE4=dict(
            NUM_MODULES=3,
            NUM_BRANCHES=4,
            BLOCK='BASIC',
            NUM_BLOCKS=(4, 4, 4, 4),
            NUM_CHANNELS=(18, 36, 72, 144),
            FUSE_METHOD='SUM',
        ),
    ),

    hrnet_w30=dict(
        STEM_WIDTH=64,
        STAGE1=dict(
            NUM_MODULES=1,
            NUM_BRANCHES=1,
            BLOCK='BOTTLENECK',
            NUM_BLOCKS=(4,),
            NUM_CHANNELS=(64,),
            FUSE_METHOD='SUM',
        ),
        STAGE2=dict(
            NUM_MODULES=1,
            NUM_BRANCHES=2,
            BLOCK='BASIC',
            NUM_BLOCKS=(4, 4),
            NUM_CHANNELS=(30, 60),
            FUSE_METHOD='SUM'
        ),
        STAGE3=dict(
            NUM_MODULES=4,
            NUM_BRANCHES=3,
            BLOCK='BASIC',
            NUM_BLOCKS=(4, 4, 4),
            NUM_CHANNELS=(30, 60, 120),
            FUSE_METHOD='SUM'
        ),
        STAGE4=dict(
            NUM_MODULES=3,
            NUM_BRANCHES=4,
            BLOCK='BASIC',
            NUM_BLOCKS=(4, 4, 4, 4),
            NUM_CHANNELS=(30, 60, 120, 240),
            FUSE_METHOD='SUM',
        ),
    ),

    hrnet_w32=dict(
        STEM_WIDTH=64,
        STAGE1=dict(
            NUM_MODULES=1,
            NUM_BRANCHES=1,
            BLOCK='BOTTLENECK',
            NUM_BLOCKS=(4,),
            NUM_CHANNELS=(64,),
            FUSE_METHOD='SUM',
        ),
        STAGE2=dict(
            NUM_MODULES=1,
            NUM_BRANCHES=2,
            BLOCK='BASIC',
            NUM_BLOCKS=(4, 4),
            NUM_CHANNELS=(32, 64),
            FUSE_METHOD='SUM'
        ),
        STAGE3=dict(
            NUM_MODULES=4,
            NUM_BRANCHES=3,
            BLOCK='BASIC',
            NUM_BLOCKS=(4, 4, 4),
            NUM_CHANNELS=(32, 64, 128),
            FUSE_METHOD='SUM'
        ),
        STAGE4=dict(
            NUM_MODULES=3,
            NUM_BRANCHES=4,
            BLOCK='BASIC',
            NUM_BLOCKS=(4, 4, 4, 4),
            NUM_CHANNELS=(32, 64, 128, 256),
            FUSE_METHOD='SUM',
        ),
    ),

    hrnet_w40=dict(
        STEM_WIDTH=64,
        STAGE1=dict(
            NUM_MODULES=1,
            NUM_BRANCHES=1,
            BLOCK='BOTTLENECK',
            NUM_BLOCKS=(4,),
            NUM_CHANNELS=(64,),
            FUSE_METHOD='SUM',
        ),
        STAGE2=dict(
            NUM_MODULES=1,
            NUM_BRANCHES=2,
            BLOCK='BASIC',
            NUM_BLOCKS=(4, 4),
            NUM_CHANNELS=(40, 80),
            FUSE_METHOD='SUM'
        ),
        STAGE3=dict(
            NUM_MODULES=4,
            NUM_BRANCHES=3,
            BLOCK='BASIC',
            NUM_BLOCKS=(4, 4, 4),
            NUM_CHANNELS=(40, 80, 160),
            FUSE_METHOD='SUM'
        ),
        STAGE4=dict(
            NUM_MODULES=3,
            NUM_BRANCHES=4,
            BLOCK='BASIC',
            NUM_BLOCKS=(4, 4, 4, 4),
            NUM_CHANNELS=(40, 80, 160, 320),
            FUSE_METHOD='SUM',
        ),
    ),

    hrnet_w44=dict(
        STEM_WIDTH=64,
        STAGE1=dict(
            NUM_MODULES=1,
            NUM_BRANCHES=1,
            BLOCK='BOTTLENECK',
            NUM_BLOCKS=(4,),
            NUM_CHANNELS=(64,),
            FUSE_METHOD='SUM',
        ),
        STAGE2=dict(
            NUM_MODULES=1,
            NUM_BRANCHES=2,
            BLOCK='BASIC',
            NUM_BLOCKS=(4, 4),
            NUM_CHANNELS=(44, 88),
            FUSE_METHOD='SUM'
        ),
        STAGE3=dict(
            NUM_MODULES=4,
            NUM_BRANCHES=3,
            BLOCK='BASIC',
            NUM_BLOCKS=(4, 4, 4),
            NUM_CHANNELS=(44, 88, 176),
            FUSE_METHOD='SUM'
        ),
        STAGE4=dict(
            NUM_MODULES=3,
            NUM_BRANCHES=4,
            BLOCK='BASIC',
            NUM_BLOCKS=(4, 4, 4, 4),
            NUM_CHANNELS=(44, 88, 176, 352),
            FUSE_METHOD='SUM',
        ),
    ),

    hrnet_w48=dict(
        STEM_WIDTH=64,
        STAGE1=dict(
            NUM_MODULES=1,
            NUM_BRANCHES=1,
            BLOCK='BOTTLENECK',
            NUM_BLOCKS=(4,),
            NUM_CHANNELS=(64,),
            FUSE_METHOD='SUM',
        ),
        STAGE2=dict(
            NUM_MODULES=1,
            NUM_BRANCHES=2,
            BLOCK='BASIC',
            NUM_BLOCKS=(4, 4),
            NUM_CHANNELS=(48, 96),
            FUSE_METHOD='SUM'
        ),
        STAGE3=dict(
            NUM_MODULES=4,
            NUM_BRANCHES=3,
            BLOCK='BASIC',
            NUM_BLOCKS=(4, 4, 4),
            NUM_CHANNELS=(48, 96, 192),
            FUSE_METHOD='SUM'
        ),
        STAGE4=dict(
            NUM_MODULES=3,
            NUM_BRANCHES=4,
            BLOCK='BASIC',
            NUM_BLOCKS=(4, 4, 4, 4),
            NUM_CHANNELS=(48, 96, 192, 384),
            FUSE_METHOD='SUM',
        ),
    ),

    hrnet_w64=dict(
        STEM_WIDTH=64,
        STAGE1=dict(
            NUM_MODULES=1,
            NUM_BRANCHES=1,
            BLOCK='BOTTLENECK',
            NUM_BLOCKS=(4,),
            NUM_CHANNELS=(64,),
            FUSE_METHOD='SUM',
        ),
        STAGE2=dict(
            NUM_MODULES=1,
            NUM_BRANCHES=2,
            BLOCK='BASIC',
            NUM_BLOCKS=(4, 4),
            NUM_CHANNELS=(64, 128),
            FUSE_METHOD='SUM'
        ),
        STAGE3=dict(
            NUM_MODULES=4,
            NUM_BRANCHES=3,
            BLOCK='BASIC',
            NUM_BLOCKS=(4, 4, 4),
            NUM_CHANNELS=(64, 128, 256),
            FUSE_METHOD='SUM'
        ),
        STAGE4=dict(
            NUM_MODULES=3,
            NUM_BRANCHES=4,
            BLOCK='BASIC',
            NUM_BLOCKS=(4, 4, 4, 4),
            NUM_CHANNELS=(64, 128, 256, 512),
            FUSE_METHOD='SUM',
        ),
    )
)


class HighResolutionModule(nn.Module):
    def __init__(self, num_branches, blocks, num_blocks, num_inchannels,
                 num_channels, fuse_method, multi_scale_output=True):
        super(HighResolutionModule, self).__init__()
        self._check_branches(
            num_branches, blocks, num_blocks, num_inchannels, num_channels)

        self.num_inchannels = num_inchannels
        self.fuse_method = fuse_method
        self.num_branches = num_branches

        self.multi_scale_output = multi_scale_output

        self.branches = self._make_branches(
            num_branches, blocks, num_blocks, num_channels)
        self.fuse_layers = self._make_fuse_layers()
        self.relu = nn.ReLU(False)

    def _check_branches(self, num_branches, blocks, num_blocks, num_inchannels, num_channels):
        if num_branches != len(num_blocks):
            error_msg = 'NUM_BRANCHES({}) <> NUM_BLOCKS({})'.format(
                num_branches, len(num_blocks))
            logger.error(error_msg)
            raise ValueError(error_msg)

        if num_branches != len(num_channels):
            error_msg = 'NUM_BRANCHES({}) <> NUM_CHANNELS({})'.format(
                num_branches, len(num_channels))
            logger.error(error_msg)
            raise ValueError(error_msg)

        if num_branches != len(num_inchannels):
            error_msg = 'NUM_BRANCHES({}) <> NUM_INCHANNELS({})'.format(
                num_branches, len(num_inchannels))
            logger.error(error_msg)
            raise ValueError(error_msg)

    def _make_one_branch(self, branch_index, block, num_blocks, num_channels,
                         stride=1):
        downsample = None
        if stride != 1 or \
                self.num_inchannels[branch_index] != num_channels[branch_index] * block.expansion:
            downsample = nn.Sequential(
                nn.Conv2d(
                    self.num_inchannels[branch_index], num_channels[branch_index] * block.expansion,
                    kernel_size=1, stride=stride, bias=False),
                nn.BatchNorm2d(num_channels[branch_index] * block.expansion, momentum=_BN_MOMENTUM),
            )

        layers = [block(self.num_inchannels[branch_index], num_channels[branch_index], stride, downsample)]
        self.num_inchannels[branch_index] = num_channels[branch_index] * block.expansion
        for i in range(1, num_blocks[branch_index]):
            layers.append(block(self.num_inchannels[branch_index], num_channels[branch_index]))

        return nn.Sequential(*layers)

    def _make_branches(self, num_branches, block, num_blocks, num_channels):
        branches = []
        for i in range(num_branches):
            branches.append(self._make_one_branch(i, block, num_blocks, num_channels))

        return nn.ModuleList(branches)

    def _make_fuse_layers(self):
        if self.num_branches == 1:
            return nn.Identity()

        num_branches = self.num_branches
        num_inchannels = self.num_inchannels
        fuse_layers = []
        for i in range(num_branches if self.multi_scale_output else 1):
            fuse_layer = []
            for j in range(num_branches):
                if j > i:
                    fuse_layer.append(nn.Sequential(
                        nn.Conv2d(num_inchannels[j], num_inchannels[i], 1, 1, 0, bias=False),
                        nn.BatchNorm2d(num_inchannels[i], momentum=_BN_MOMENTUM),
                        nn.Upsample(scale_factor=2 ** (j - i), mode='nearest')))
                elif j == i:
                    fuse_layer.append(nn.Identity())
                else:
                    conv3x3s = []
                    for k in range(i - j):
                        if k == i - j - 1:
                            num_outchannels_conv3x3 = num_inchannels[i]
                            conv3x3s.append(nn.Sequential(
                                nn.Conv2d(num_inchannels[j], num_outchannels_conv3x3, 3, 2, 1, bias=False),
                                nn.BatchNorm2d(num_outchannels_conv3x3, momentum=_BN_MOMENTUM)))
                        else:
                            num_outchannels_conv3x3 = num_inchannels[j]
                            conv3x3s.append(nn.Sequential(
                                nn.Conv2d(num_inchannels[j], num_outchannels_conv3x3, 3, 2, 1, bias=False),
                                nn.BatchNorm2d(num_outchannels_conv3x3, momentum=_BN_MOMENTUM),
                                nn.ReLU(False)))
                    fuse_layer.append(nn.Sequential(*conv3x3s))
            fuse_layers.append(nn.ModuleList(fuse_layer))

        return nn.ModuleList(fuse_layers)

    def get_num_inchannels(self):
        return self.num_inchannels

    def forward(self, x):
        if self.num_branches == 1:
            return [self.branches[0](x[0])]

        for i in range(self.num_branches):
            x[i] = self.branches[i](x[i])

        x_fuse = []
        for i in range(len(self.fuse_layers)):
            y = x[0] if i == 0 else self.fuse_layers[i][0](x[0])
            for j in range(1, self.num_branches):
                if i == j:
                    y = y + x[j]
                else:
                    y = y + self.fuse_layers[i][j](x[j])
            x_fuse.append(self.relu(y))

        return x_fuse


blocks_dict = {
    'BASIC': BasicBlock,
    'BOTTLENECK': Bottleneck
}


class HighResolutionNet(nn.Module):

    def __init__(self, cfg, in_chans=3, num_classes=1000, global_pool='avg', drop_rate=0.0):
        super(HighResolutionNet, self).__init__()
        self.num_classes = num_classes
        self.drop_rate = drop_rate

        stem_width = cfg['STEM_WIDTH']
        self.conv1 = nn.Conv2d(in_chans, stem_width, kernel_size=3, stride=2, padding=1, bias=False)
        self.bn1 = nn.BatchNorm2d(stem_width, momentum=_BN_MOMENTUM)
        self.conv2 = nn.Conv2d(stem_width, 64, kernel_size=3, stride=2, padding=1, bias=False)
        self.bn2 = nn.BatchNorm2d(64, momentum=_BN_MOMENTUM)
        self.relu = nn.ReLU(inplace=True)

        self.stage1_cfg = cfg['STAGE1']
        num_channels = self.stage1_cfg['NUM_CHANNELS'][0]
        block = blocks_dict[self.stage1_cfg['BLOCK']]
        num_blocks = self.stage1_cfg['NUM_BLOCKS'][0]
        self.layer1 = self._make_layer(block, 64, num_channels, num_blocks)
        stage1_out_channel = block.expansion * num_channels

        self.stage2_cfg = cfg['STAGE2']
        num_channels = self.stage2_cfg['NUM_CHANNELS']
        block = blocks_dict[self.stage2_cfg['BLOCK']]
        num_channels = [num_channels[i] * block.expansion for i in range(len(num_channels))]
        self.transition1 = self._make_transition_layer([stage1_out_channel], num_channels)
        self.stage2, pre_stage_channels = self._make_stage(self.stage2_cfg, num_channels)

        self.stage3_cfg = cfg['STAGE3']
        num_channels = self.stage3_cfg['NUM_CHANNELS']
        block = blocks_dict[self.stage3_cfg['BLOCK']]
        num_channels = [num_channels[i] * block.expansion for i in range(len(num_channels))]
        self.transition2 = self._make_transition_layer(pre_stage_channels, num_channels)
        self.stage3, pre_stage_channels = self._make_stage(self.stage3_cfg, num_channels)

        self.stage4_cfg = cfg['STAGE4']
        num_channels = self.stage4_cfg['NUM_CHANNELS']
        block = blocks_dict[self.stage4_cfg['BLOCK']]
        num_channels = [num_channels[i] * block.expansion for i in range(len(num_channels))]
        self.transition3 = self._make_transition_layer(pre_stage_channels, num_channels)
        self.stage4, pre_stage_channels = self._make_stage(self.stage4_cfg, num_channels, multi_scale_output=True)

        # Classification Head
        self.num_features = 2048
        self.incre_modules, self.downsamp_modules, self.final_layer = self._make_head(pre_stage_channels)
        self.global_pool = SelectAdaptivePool2d(pool_type=global_pool)
        self.classifier = nn.Linear(self.num_features * self.global_pool.feat_mult(), num_classes)

        self.init_weights()

    def _make_head(self, pre_stage_channels):
        head_block = Bottleneck
        head_channels = [32, 64, 128, 256]

        # Increasing the #channels on each resolution
        # from C, 2C, 4C, 8C to 128, 256, 512, 1024
        incre_modules = []
        for i, channels in enumerate(pre_stage_channels):
            incre_modules.append(
                self._make_layer(head_block, channels, head_channels[i], 1, stride=1))
        incre_modules = nn.ModuleList(incre_modules)

        # downsampling modules
        downsamp_modules = []
        for i in range(len(pre_stage_channels) - 1):
            in_channels = head_channels[i] * head_block.expansion
            out_channels = head_channels[i + 1] * head_block.expansion
            downsamp_module = nn.Sequential(
                nn.Conv2d(
                    in_channels=in_channels, out_channels=out_channels, kernel_size=3, stride=2, padding=1),
                nn.BatchNorm2d(out_channels, momentum=_BN_MOMENTUM),
                nn.ReLU(inplace=True)
            )
            downsamp_modules.append(downsamp_module)
        downsamp_modules = nn.ModuleList(downsamp_modules)

        final_layer = nn.Sequential(
            nn.Conv2d(
                in_channels=head_channels[3] * head_block.expansion,
                out_channels=self.num_features, kernel_size=1, stride=1, padding=0
            ),
            nn.BatchNorm2d(self.num_features, momentum=_BN_MOMENTUM),
            nn.ReLU(inplace=True)
        )

        return incre_modules, downsamp_modules, final_layer

    def _make_transition_layer(self, num_channels_pre_layer, num_channels_cur_layer):
        num_branches_cur = len(num_channels_cur_layer)
        num_branches_pre = len(num_channels_pre_layer)

        transition_layers = []
        for i in range(num_branches_cur):
            if i < num_branches_pre:
                if num_channels_cur_layer[i] != num_channels_pre_layer[i]:
                    transition_layers.append(nn.Sequential(
                        nn.Conv2d(num_channels_pre_layer[i], num_channels_cur_layer[i], 3, 1, 1, bias=False),
                        nn.BatchNorm2d(num_channels_cur_layer[i], momentum=_BN_MOMENTUM),
                        nn.ReLU(inplace=True)))
                else:
                    transition_layers.append(nn.Identity())
            else:
                conv3x3s = []
                for j in range(i + 1 - num_branches_pre):
                    inchannels = num_channels_pre_layer[-1]
                    outchannels = num_channels_cur_layer[i] if j == i - num_branches_pre else inchannels
                    conv3x3s.append(nn.Sequential(
                        nn.Conv2d(inchannels, outchannels, 3, 2, 1, bias=False),
                        nn.BatchNorm2d(outchannels, momentum=_BN_MOMENTUM),
                        nn.ReLU(inplace=True)))
                transition_layers.append(nn.Sequential(*conv3x3s))

        return nn.ModuleList(transition_layers)

    def _make_layer(self, block, inplanes, planes, blocks, stride=1):
        downsample = None
        if stride != 1 or inplanes != planes * block.expansion:
            downsample = nn.Sequential(
                nn.Conv2d(inplanes, planes * block.expansion, kernel_size=1, stride=stride, bias=False),
                nn.BatchNorm2d(planes * block.expansion, momentum=_BN_MOMENTUM),
            )

        layers = [block(inplanes, planes, stride, downsample)]
        inplanes = planes * block.expansion
        for i in range(1, blocks):
            layers.append(block(inplanes, planes))

        return nn.Sequential(*layers)

    def _make_stage(self, layer_config, num_inchannels, multi_scale_output=True):
        num_modules = layer_config['NUM_MODULES']
        num_branches = layer_config['NUM_BRANCHES']
        num_blocks = layer_config['NUM_BLOCKS']
        num_channels = layer_config['NUM_CHANNELS']
        block = blocks_dict[layer_config['BLOCK']]
        fuse_method = layer_config['FUSE_METHOD']

        modules = []
        for i in range(num_modules):
            # multi_scale_output is only used last module
            if not multi_scale_output and i == num_modules - 1:
                reset_multi_scale_output = False
            else:
                reset_multi_scale_output = True

            modules.append(HighResolutionModule(
                num_branches, block, num_blocks, num_inchannels, num_channels, fuse_method, reset_multi_scale_output)
            )
            num_inchannels = modules[-1].get_num_inchannels()

        return nn.Sequential(*modules), num_inchannels

    def init_weights(self):
        for m in self.modules():
            if isinstance(m, nn.Conv2d):
                nn.init.kaiming_normal_(
                    m.weight, mode='fan_out', nonlinearity='relu')
            elif isinstance(m, nn.BatchNorm2d):
                nn.init.constant_(m.weight, 1)
                nn.init.constant_(m.bias, 0)

    def get_classifier(self):
        return self.classifier

    def reset_classifier(self, num_classes, global_pool='avg'):
        self.num_classes = num_classes
        self.global_pool = SelectAdaptivePool2d(pool_type=global_pool)
        num_features = self.num_features * self.global_pool.feat_mult()
<<<<<<< HEAD
        self.classifier = nn.Linear(num_features, num_classes) if num_classes else nn.Identity()
=======
        if num_classes:
            self.classifier = nn.Linear(num_features, num_classes)
        else:
            self.classifier = nn.Identity()
>>>>>>> 6cc11a88

    def forward_features(self, x):
        x = self.conv1(x)
        x = self.bn1(x)
        x = self.relu(x)
        x = self.conv2(x)
        x = self.bn2(x)
        x = self.relu(x)
        x = self.layer1(x)

        x_list = []
        for i in range(len(self.transition1)):
            x_list.append(self.transition1[i](x))
        y_list = self.stage2(x_list)

        x_list = []
        for i in range(len(self.transition2)):
            if not isinstance(self.transition2[i], nn.Identity):
                x_list.append(self.transition2[i](y_list[-1]))
            else:
                x_list.append(y_list[i])
        y_list = self.stage3(x_list)

        x_list = []
        for i in range(len(self.transition3)):
            if not isinstance(self.transition3[i], nn.Identity):
                x_list.append(self.transition3[i](y_list[-1]))
            else:
                x_list.append(y_list[i])
        y_list = self.stage4(x_list)

        # Classification Head
        y = self.incre_modules[0](y_list[0])
        for i in range(len(self.downsamp_modules)):
            y = self.incre_modules[i + 1](y_list[i + 1]) + self.downsamp_modules[i](y)
        y = self.final_layer(y)
        return y

    def forward(self, x):
        x = self.forward_features(x)
        x = self.global_pool(x).flatten(1)
        if self.drop_rate > 0.:
            x = F.dropout(x, p=self.drop_rate, training=self.training)
        x = self.classifier(x)
        return x


def _create_model(variant, pretrained, model_kwargs):
    if model_kwargs.pop('features_only', False):
        assert False, 'Not Implemented'  # TODO
        load_strict = False
        model_kwargs.pop('num_classes', 0)
        model_class = HighResolutionNet
    else:
        load_strict = True
        model_class = HighResolutionNet

    model = model_class(cfg_cls[variant], **model_kwargs)
    model.default_cfg = default_cfgs[variant]
    if pretrained:
        load_pretrained(
            model,
            num_classes=model_kwargs.get('num_classes', 0),
            in_chans=model_kwargs.get('in_chans', 3),
            strict=load_strict)
    return model


@register_model
def hrnet_w18_small(pretrained=True, **kwargs):
    return _create_model('hrnet_w18_small', pretrained, kwargs)


@register_model
def hrnet_w18_small_v2(pretrained=True, **kwargs):
    return _create_model('hrnet_w18_small_v2', pretrained, kwargs)


@register_model
def hrnet_w18(pretrained=True, **kwargs):
    return _create_model('hrnet_w18', pretrained, kwargs)


@register_model
def hrnet_w30(pretrained=True, **kwargs):
    return _create_model('hrnet_w30', pretrained, kwargs)


@register_model
def hrnet_w32(pretrained=True, **kwargs):
    return _create_model('hrnet_w32', pretrained, kwargs)


@register_model
def hrnet_w40(pretrained=True, **kwargs):
    return _create_model('hrnet_w40', pretrained, kwargs)


@register_model
def hrnet_w44(pretrained=True, **kwargs):
    return _create_model('hrnet_w44', pretrained, kwargs)


@register_model
def hrnet_w48(pretrained=True, **kwargs):
    return _create_model('hrnet_w48', pretrained, kwargs)


@register_model
def hrnet_w64(pretrained=True, **kwargs):
    return _create_model('hrnet_w64', pretrained, kwargs)<|MERGE_RESOLUTION|>--- conflicted
+++ resolved
@@ -675,14 +675,10 @@
         self.num_classes = num_classes
         self.global_pool = SelectAdaptivePool2d(pool_type=global_pool)
         num_features = self.num_features * self.global_pool.feat_mult()
-<<<<<<< HEAD
-        self.classifier = nn.Linear(num_features, num_classes) if num_classes else nn.Identity()
-=======
         if num_classes:
             self.classifier = nn.Linear(num_features, num_classes)
         else:
             self.classifier = nn.Identity()
->>>>>>> 6cc11a88
 
     def forward_features(self, x):
         x = self.conv1(x)
