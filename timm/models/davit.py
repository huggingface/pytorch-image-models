""" DaViT: Dual Attention Vision Transformers

As described in https://arxiv.org/abs/2204.03645

Input size invariant transformer architecture that combines channel and spacial
attention in each block. The attention mechanisms used are linear in complexity.

DaViT model defs and weights adapted from https://github.com/dingmyu/davit, original copyright below

"""
# Copyright (c) 2022 Mingyu Ding
# All rights reserved.
# This source code is licensed under the MIT license

# FIXME remove unused imports

import itertools
<<<<<<< HEAD
from typing import Any, Dict, Iterable, Iterator, List, Mapping, Optional, overload, Tuple, TypeVar, Union
=======
from typing import Any, Dict, Iterable, Iterator, Mapping, Optional, overload, Tuple, TypeVar, Union, List
>>>>>>> edea013d
from collections import OrderedDict

import torch
import torch.nn as nn
import torch.nn.functional as F
from torch import Tensor
import torch.utils.checkpoint as checkpoint

from .features import FeatureInfo
from .fx_features import register_notrace_function, register_notrace_module
from .helpers import build_model_with_cfg, pretrained_cfg_for_features
from .layers import DropPath, to_2tuple, trunc_normal_, SelectAdaptivePool2d, ClassifierHead, Mlp
from .pretrained import generate_default_cfgs
from .registry import register_model
from timm.data import IMAGENET_DEFAULT_MEAN, IMAGENET_DEFAULT_STD

__all__ = ['DaViT']

<<<<<<< HEAD
# modified nn.Sequential that includes a size tuple in the forward function
# FIXME doesn't work with torchscript/JIT
# Module 'SequentialWithSize' has no attribute '_modules'
class SequentialWithSize(nn.Sequential):
    def forward(self, x : Tensor, size: Tuple[int, int]):
        for module in self._modules.values():
            x, size = module(x, size)
        return x, size

=======
>>>>>>> edea013d
class ConvPosEnc(nn.Module):
    def __init__(self, dim : int, k : int=3, act : bool=False, normtype : str='none'):

        super(ConvPosEnc, self).__init__()
        self.proj = nn.Conv2d(dim,
                              dim,
                              to_2tuple(k),
                              to_2tuple(1),
                              to_2tuple(k // 2),
                              groups=dim)
        self.normtype = normtype
        self.norm = nn.Identity()
        if self.normtype == 'batch':
            self.norm = nn.BatchNorm2d(dim)
        elif self.normtype == 'layer':
            self.norm = nn.LayerNorm(dim)
        self.activation = nn.GELU() if act else nn.Identity()

    def forward(self, x : Tensor, size: Tuple[int, int]):
        B, N, C = x.shape
        H, W = size

        feat = x.transpose(1, 2).view(B, C, H, W)
        feat = self.proj(feat)
        if self.normtype == 'batch':
            feat = self.norm(feat).flatten(2).transpose(1, 2)
        elif self.normtype == 'layer':
            feat = self.norm(feat.flatten(2).transpose(1, 2))
        else:
            feat = feat.flatten(2).transpose(1, 2)
        x = x + self.activation(feat)
        return x
        

# reason: dim in control sequence
# FIXME reimplement to allow tracing
@register_notrace_module
class PatchEmbed(nn.Module):
    """ Size-agnostic implementation of 2D image to patch embedding,
        allowing input size to be adjusted during model forward operation
    """

    def __init__(
            self,
            patch_size=16,
            in_chans=3,
            embed_dim=96,
            overlapped=False):
        super().__init__()
        patch_size = to_2tuple(patch_size)
        self.patch_size = patch_size

        if patch_size[0] == 4:
            self.proj = nn.Conv2d(
                in_chans,
                embed_dim,
                kernel_size=(7, 7),
                stride=patch_size,
                padding=(3, 3))
            self.norm = nn.LayerNorm(embed_dim)
        if patch_size[0] == 2:
            kernel = 3 if overlapped else 2
            pad = 1 if overlapped else 0
            self.proj = nn.Conv2d(
                in_chans,
                embed_dim,
                kernel_size=to_2tuple(kernel),
                stride=patch_size,
                padding=to_2tuple(pad))
            self.norm = nn.LayerNorm(in_chans)

    
    def forward(self, x : Tensor, size: Tuple[int, int]):
        H, W = size
        dim = x.dim()
        if dim == 3:
            B, HW, C = x.shape
            x = self.norm(x)
            x = x.reshape(B,
                          H,
                          W,
                          C).permute(0, 3, 1, 2).contiguous()

        B, C, H, W = x.shape
        if W % self.patch_size[1] != 0:
            x = F.pad(x, (0, self.patch_size[1] - W % self.patch_size[1]))
        if H % self.patch_size[0] != 0:
            x = F.pad(x, (0, 0, 0, self.patch_size[0] - H % self.patch_size[0]))

        x = self.proj(x)
        newsize = (x.size(2), x.size(3))
        x = x.flatten(2).transpose(1, 2)
        if dim == 4:
            x = self.norm(x)
        return x, newsize


class ChannelAttention(nn.Module):

    def __init__(self, dim, num_heads=8, qkv_bias=False):
        super().__init__()
        self.num_heads = num_heads
        head_dim = dim // num_heads
        self.scale = head_dim ** -0.5

        self.qkv = nn.Linear(dim, dim * 3, bias=qkv_bias)
        self.proj = nn.Linear(dim, dim)

    def forward(self, x : Tensor):
        B, N, C = x.shape

        qkv = self.qkv(x).reshape(B, N, 3, self.num_heads, C // self.num_heads).permute(2, 0, 3, 1, 4)
        q, k, v = qkv[0], qkv[1], qkv[2]

        k = k * self.scale
        attention = k.transpose(-1, -2) @ v
        attention = attention.softmax(dim=-1)
        x = (attention @ q.transpose(-1, -2)).transpose(-1, -2)
        x = x.transpose(1, 2).reshape(B, N, C)
        x = self.proj(x)
        return x


class ChannelBlock(nn.Module):

    def __init__(self, dim, num_heads, mlp_ratio=4., qkv_bias=False,
                 drop_path=0., act_layer=nn.GELU, norm_layer=nn.LayerNorm,
                 ffn=True, cpe_act=False):
        super().__init__()

        self.cpe1 = ConvPosEnc(dim=dim, k=3, act=cpe_act)
        self.ffn = ffn
        self.norm1 = norm_layer(dim)
        self.attn = ChannelAttention(dim, num_heads=num_heads, qkv_bias=qkv_bias)
        self.drop_path = DropPath(drop_path) if drop_path > 0. else nn.Identity()
        self.cpe2 = ConvPosEnc(dim=dim, k=3, act=cpe_act)
        
        if self.ffn:
            self.norm2 = norm_layer(dim)
            mlp_hidden_dim = int(dim * mlp_ratio)
            self.mlp = Mlp(
                in_features=dim,
                hidden_features=mlp_hidden_dim,
                act_layer=act_layer)


    def forward(self, x : Tensor, size: Tuple[int, int]):
<<<<<<< HEAD
        x = self.cpe1(x, size)
=======
        x = self.cpe[0](x, size)
>>>>>>> edea013d
        cur = self.norm1(x)
        cur = self.attn(cur)
        x = x + self.drop_path(cur)

        x = self.cpe2(x, size)
        if self.ffn:
            x = x + self.drop_path(self.mlp(self.norm2(x)))
        return x, size


def window_partition(x : Tensor, window_size: int):
    """
    Args:
        x: (B, H, W, C)
        window_size (int): window size
    Returns:
        windows: (num_windows*B, window_size, window_size, C)
    """
    B, H, W, C = x.shape
    x = x.view(B, H // window_size, window_size, W // window_size, window_size, C)
    windows = x.permute(0, 1, 3, 2, 4, 5).contiguous().view(-1, window_size, window_size, C)
    return windows

@register_notrace_function # reason: int argument is a Proxy
def window_reverse(windows : Tensor, window_size: int, H: int, W: int):
    """
    Args:
        windows: (num_windows*B, window_size, window_size, C)
        window_size (int): Window size
        H (int): Height of image
        W (int): Width of image
    Returns:
        x: (B, H, W, C)
    """
    
    B = int(windows.shape[0] / (H * W / window_size / window_size))
    x = windows.view(B, H // window_size, W // window_size, window_size, window_size, -1)
    x = x.permute(0, 1, 3, 2, 4, 5).contiguous().view(B, H, W, -1)
    return x


class WindowAttention(nn.Module):
    r""" Window based multi-head self attention (W-MSA) module with relative position bias.
    It supports both of shifted and non-shifted window.
    Args:
        dim (int): Number of input channels.
        window_size (tuple[int]): The height and width of the window.
        num_heads (int): Number of attention heads.
        qkv_bias (bool, optional):  If True, add a learnable bias to query, key, value. Default: True
    """

    def __init__(self, dim, window_size, num_heads, qkv_bias=True):

        super().__init__()
        self.dim = dim
        self.window_size = window_size
        self.num_heads = num_heads
        head_dim = dim // num_heads
        self.scale = head_dim ** -0.5

        self.qkv = nn.Linear(dim, dim * 3, bias=qkv_bias)
        self.proj = nn.Linear(dim, dim)

        self.softmax = nn.Softmax(dim=-1)

    def forward(self, x : Tensor):
        B_, N, C = x.shape
        
        qkv = self.qkv(x).reshape(B_, N, 3, self.num_heads, C // self.num_heads).permute(2, 0, 3, 1, 4)
        q, k, v = qkv[0], qkv[1], qkv[2]

        q = q * self.scale
        attn = (q @ k.transpose(-2, -1))
        attn = self.softmax(attn)

        x = (attn @ v).transpose(1, 2).reshape(B_, N, C)
        x = self.proj(x)
        return x


class SpatialBlock(nn.Module):
    r""" Windows Block.
    Args:
        dim (int): Number of input channels.
        num_heads (int): Number of attention heads.
        window_size (int): Window size.
        mlp_ratio (float): Ratio of mlp hidden dim to embedding dim.
        qkv_bias (bool, optional): If True, add a learnable bias to query, key, value. Default: True
        drop_path (float, optional): Stochastic depth rate. Default: 0.0
        act_layer (nn.Module, optional): Activation layer. Default: nn.GELU
        norm_layer (nn.Module, optional): Normalization layer.  Default: nn.LayerNorm
    """

    def __init__(self, dim, num_heads, window_size=7,
                 mlp_ratio=4., qkv_bias=True, drop_path=0.,
                 act_layer=nn.GELU, norm_layer=nn.LayerNorm,
                 ffn=True, cpe_act=False):
        super().__init__()
        self.dim = dim
        self.ffn = ffn
        self.num_heads = num_heads
        self.window_size = window_size
        self.mlp_ratio = mlp_ratio
        
        self.cpe1 = ConvPosEnc(dim=dim, k=3, act=cpe_act)
        self.norm1 = norm_layer(dim)
        self.attn = WindowAttention(
            dim,
            window_size=to_2tuple(self.window_size),
            num_heads=num_heads,
            qkv_bias=qkv_bias)

        self.drop_path = DropPath(drop_path) if drop_path > 0. else nn.Identity()
        self.cpe2 = ConvPosEnc(dim=dim, k=3, act=cpe_act)
 
        if self.ffn:
            self.norm2 = norm_layer(dim)
            mlp_hidden_dim = int(dim * mlp_ratio)
            self.mlp = Mlp(
                in_features=dim,
                hidden_features=mlp_hidden_dim,
                act_layer=act_layer)


    def forward(self, x : Tensor, size: Tuple[int, int]):

        H, W = size
        B, L, C = x.shape

        shortcut = self.cpe1(x, size)
        x = self.norm1(shortcut)
        x = x.view(B, H, W, C)

        pad_l = pad_t = 0
        pad_r = (self.window_size - W % self.window_size) % self.window_size
        pad_b = (self.window_size - H % self.window_size) % self.window_size
        x = F.pad(x, (0, 0, pad_l, pad_r, pad_t, pad_b))
        _, Hp, Wp, _ = x.shape

        x_windows = window_partition(x, self.window_size)
        x_windows = x_windows.view(-1, self.window_size * self.window_size, C)

        # W-MSA/SW-MSA
        attn_windows = self.attn(x_windows)

        # merge windows
        attn_windows = attn_windows.view(-1,
                                         self.window_size,
                                         self.window_size,
                                         C)
        x = window_reverse(attn_windows, self.window_size, Hp, Wp)

        #if pad_r > 0 or pad_b > 0:
        x = x[:, :H, :W, :].contiguous()

        x = x.view(B, H * W, C)
        x = shortcut + self.drop_path(x)

        x = self.cpe2(x, size)
        if self.ffn:
            x = x + self.drop_path(self.mlp(self.norm2(x)))
        return x, size

class DaViTStage(nn.Module):
    def __init__(
        self,
        in_chs,
        out_chs,
        depth = 1,
        patch_size = 4,
        overlapped_patch = False,
        attention_types = ('spatial', 'channel'),
        num_heads = 3,
        window_size = 7,
        mlp_ratio = 4,
        qkv_bias = True,
        drop_path_rates = (0, 0),
        norm_layer = nn.LayerNorm,
        ffn = True,
        cpe_act = False
    ):
        super().__init__()

        self.grad_checkpointing = False
        
        # patch embedding layer at the beginning of each stage
        self.patch_embed = PatchEmbed(
            patch_size=patch_size,
            in_chans=in_chs,
            embed_dim=out_chs,
            overlapped=overlapped_patch
        )
        '''
         repeating alternating attention blocks in each stage
         default: (spatial -> channel) x depth
         
         potential opportunity to integrate with a more general version of ByobNet/ByoaNet
         since the logic is similar
        '''
        stage_blocks = []
        for block_idx in range(depth):
        
            dual_attention_block = []
            
            for attention_id, attention_type in enumerate(attention_types):
                if attention_type == 'spatial':
                    dual_attention_block.append(SpatialBlock(
                        dim=out_chs,
                        num_heads=num_heads,
                        mlp_ratio=mlp_ratio,
                        qkv_bias=qkv_bias,
                        drop_path=drop_path_rates[len(attention_types) * block_idx + attention_id],
                        norm_layer=nn.LayerNorm,
                        ffn=ffn,
                        cpe_act=cpe_act,
                        window_size=window_size,
                    ))
                elif attention_type == 'channel':
                    dual_attention_block.append(ChannelBlock(
                        dim=out_chs,
                        num_heads=num_heads,
                        mlp_ratio=mlp_ratio,
                        qkv_bias=qkv_bias,
                        drop_path=drop_path_rates[len(attention_types) * block_idx + attention_id],
                        norm_layer=nn.LayerNorm,
                        ffn=ffn,
                        cpe_act=cpe_act
                    ))
            
            stage_blocks.append(SequentialWithSize(*dual_attention_block))
            
        self.blocks = SequentialWithSize(*stage_blocks)
        
    def forward(self, x : Tensor, size: Tuple[int, int]):
        x, size = self.patch_embed(x, size)
        if self.grad_checkpointing and not torch.jit.is_scripting():
            x, size = checkpoint_seq(self.blocks, x, size)
        else:
            x, size = self.blocks(x, size)
        return x, size


class DaViT(nn.Module):
    r""" DaViT
        A PyTorch implementation of `DaViT: Dual Attention Vision Transformers`  - https://arxiv.org/abs/2204.03645
        Supports arbitrary input sizes and pyramid feature extraction
        
    Args:
        in_chans (int): Number of input image channels. Default: 3
        num_classes (int): Number of classes for classification head. Default: 1000
        depths (tuple(int)): Number of blocks in each stage. Default: (1, 1, 3, 1)
        patch_size (int | tuple(int)): Patch size. Default: 4
        embed_dims (tuple(int)): Patch embedding dimension. Default: (96, 192, 384, 768)
        num_heads (tuple(int)): Number of attention heads in different layers. Default: (3, 6, 12, 24)
        window_size (int): Window size. Default: 7
        mlp_ratio (float): Ratio of mlp hidden dim to embedding dim. Default: 4
        qkv_bias (bool): If True, add a learnable bias to query, key, value. Default: True
        drop_path_rate (float): Stochastic depth rate. Default: 0.1
        norm_layer (nn.Module): Normalization layer. Default: nn.LayerNorm.
    """

    def __init__(
        self,
        in_chans=3,
        depths=(1, 1, 3, 1),
        patch_size=4,
        embed_dims=(96, 192, 384, 768),
        num_heads=(3, 6, 12, 24),
        window_size=7,
        mlp_ratio=4.,
        qkv_bias=True,
        drop_path_rate=0.1,
        norm_layer=nn.LayerNorm,
        attention_types=('spatial', 'channel'),
        ffn=True,
        overlapped_patch=False,
        cpe_act=False,
        drop_rate=0.,
        attn_drop_rate=0.,
        num_classes=1000,
        global_pool='avg'
    ):
        super().__init__()

        architecture = [[index] * item for index, item in enumerate(depths)]
        self.architecture = architecture
        self.embed_dims = embed_dims
        self.num_heads = num_heads
        self.num_stages = len(self.embed_dims)
        dpr = [x.item() for x in torch.linspace(0, drop_path_rate, len(attention_types) * len(list(itertools.chain(*self.architecture))))]
        assert self.num_stages == len(self.num_heads) == (sorted(list(itertools.chain(*self.architecture)))[-1] + 1)
        
        self.num_classes = num_classes
        self.num_features = embed_dims[-1]
        self.drop_rate=drop_rate
        self.grad_checkpointing = False
        self.feature_info = []

<<<<<<< HEAD
        stages = []
        
        for stage_id in range(self.num_stages):
            stage_drop_rates = dpr[len(attention_types) * sum(depths[:stage_id]):len(attention_types) * sum(depths[:stage_id + 1])]

            stage = DaViTStage(
                in_chans if stage_id == 0 else embed_dims[stage_id - 1],
                embed_dims[stage_id],
                depth = depths[stage_id],
                patch_size = patch_size if stage_id == 0 else 2,
                overlapped_patch = overlapped_patch,
                attention_types = attention_types,
                num_heads = num_heads[stage_id],
                window_size = window_size,
                mlp_ratio = mlp_ratio,
                qkv_bias = qkv_bias,
                drop_path_rates = stage_drop_rates,
                norm_layer = nn.LayerNorm,
                ffn = ffn,
                cpe_act = cpe_act
            )
            
            stages.append(stage)
            self.feature_info += [dict(num_chs=self.embed_dims[stage_id], reduction=2, module=f'stages.{stage_id}')]
        
        
        self.stages = SequentialWithSize(*stages)
        
        self.norms = norm_layer(self.num_features)
        self.head = ClassifierHead(self.num_features, num_classes, pool_type=global_pool, drop_rate=drop_rate)
        self.apply(self._init_weights)
       
=======
        self.patch_embeds = nn.ModuleList([
            PatchEmbed(patch_size=patch_size if i == 0 else 2,
                       in_chans=in_chans if i == 0 else self.embed_dims[i - 1],
                       embed_dim=self.embed_dims[i],
                       overlapped=overlapped_patch)
            for i in range(self.num_stages)])

        self.stages = nn.ModuleList()
        for stage_id, stage_param in enumerate(self.architecture):
            layer_offset_id = len(list(itertools.chain(*self.architecture[:stage_id])))

            stage = nn.ModuleList([
                nn.ModuleList([
                    ChannelBlock(
                        dim=self.embed_dims[item],
                        num_heads=self.num_heads[item],
                        mlp_ratio=mlp_ratio,
                        qkv_bias=qkv_bias,
                        drop_path=dpr[2 * (layer_id + layer_offset_id) + attention_id],
                        norm_layer=nn.LayerNorm,
                        ffn=ffn,
                        cpe_act=cpe_act
                    ) if attention_type == 'channel' else
                    SpatialBlock(
                        dim=self.embed_dims[item],
                        num_heads=self.num_heads[item],
                        mlp_ratio=mlp_ratio,
                        qkv_bias=qkv_bias,
                        drop_path=dpr[2 * (layer_id + layer_offset_id) + attention_id],
                        norm_layer=nn.LayerNorm,
                        ffn=ffn,
                        cpe_act=cpe_act,
                        window_size=window_size,
                    ) if attention_type == 'spatial' else None
                    for attention_id, attention_type in enumerate(attention_types)]
                ) for layer_id, item in enumerate(stage_param)
            ])
            
            self.stages.add_module(f'stage_{stage_id}', stage)
            self.feature_info += [dict(num_chs=self.embed_dims[stage_id], reduction=2, module=f'stages.stage_{stage_id}')]

        self.norms = norm_layer(self.num_features)
        self.head = ClassifierHead(self.num_features, num_classes, pool_type=global_pool, drop_rate=drop_rate)
        self.apply(self._init_weights)
        
>>>>>>> edea013d
    
    def _init_weights(self, m):
        if isinstance(m, nn.Linear):
            trunc_normal_(m.weight, std=.02)
            if isinstance(m, nn.Linear) and m.bias is not None:
                nn.init.constant_(m.bias, 0)
        elif isinstance(m, nn.LayerNorm):
            nn.init.constant_(m.bias, 0)
            nn.init.constant_(m.weight, 1.0)
 
    @torch.jit.ignore
    def set_grad_checkpointing(self, enable=True):
        self.grad_checkpointing = enable
        
    @torch.jit.ignore
    def get_classifier(self):
        return self.head.fc
        
    def reset_classifier(self, num_classes, global_pool=None):
        self.num_classes = num_classes
        if global_pool is None:
            global_pool = self.head.global_pool.pool_type
        self.head = ClassifierHead(self.num_features, num_classes, pool_type=global_pool, drop_rate=self.drop_rate)
    
<<<<<<< HEAD

    def forward_features(self, x):
        #x, sizes = self.forward_network(x)
        size: Tuple[int, int] = (x.size(2), x.size(3))
        x, size = self.stages(x, size)
        
=======
    
    def forward_network(self, x):
        size: Tuple[int, int] = (x.size(2), x.size(3))
        features = [x]
        sizes = [size]
        
        for patch_layer, stage in zip(self.patch_embeds, self.stages):
            features[-1], sizes[-1] = patch_layer(features[-1], sizes[-1])
            for _, block in enumerate(stage):
                for _, layer in enumerate(block):
                    if self.grad_checkpointing and not torch.jit.is_scripting():
                        features[-1], sizes[-1] = checkpoint.checkpoint(layer, features[-1], sizes[-1])
                    else:
                        features[-1], sizes[-1] = layer(features[-1], sizes[-1])
            
            # don't append outputs of last stage, since they are already there
            if(len(features) < self.num_stages):
                features.append(features[-1])
                sizes.append(sizes[-1])
            

        # non-normalized pyramid features + corresponding sizes
        return features, sizes
    
    def forward_pyramid_features(self, x) -> List[Tensor]:
        x, sizes = self.forward_network(x)
        outs = []
        for i, out in enumerate(x):
            H, W = sizes[i]
            outs.append(out.view(-1, H, W, self.embed_dims[i]).permute(0, 3, 1, 2).contiguous())
        
        return outs

    def forward_features(self, x):
        x, sizes = self.forward_network(x)
>>>>>>> edea013d
        # take final feature and norm
        x = self.norms(x)
        H, W = size
        x = x.view(-1, H, W, self.embed_dims[-1]).permute(0, 3, 1, 2).contiguous()
        return x
    
    def forward_head(self, x, pre_logits: bool = False):
        return self.head(x, pre_logits=pre_logits)
        
    def forward_classifier(self, x):
        x = self.forward_features(x)
        x = self.forward_head(x)
        return x
        
    def forward(self, x):
        return self.forward_classifier(x)
        
<<<<<<< HEAD

=======
        
class DaViTFeatures(DaViT):

    def __init__(self, *args, **kwargs):
        super().__init__(*args, **kwargs)
        self.feature_info = FeatureInfo(self.feature_info, kwargs.get('out_indices', (0, 1, 2, 3)))
    
    def forward(self, x) -> List[Tensor]:
        return self.forward_pyramid_features(x)
    
>>>>>>> edea013d

def checkpoint_filter_fn(state_dict, model):
    """ Remap MSFT checkpoints -> timm """
    if 'head.norm.weight' in state_dict:
        return state_dict  # non-MSFT checkpoint
    
    if 'state_dict' in state_dict:
        state_dict = state_dict['state_dict']
<<<<<<< HEAD
    import re
    out_dict = {}
    for k, v in state_dict.items():
        k = re.sub(r'patch_embeds.([0-9]+)', r'stages.\1.patch_embed', k)
        k = re.sub(r'main_blocks.([0-9]+)', r'stages.\1.blocks', k)
=======

    out_dict = {}
    for k, v in state_dict.items():
        k = k.replace('main_blocks.', 'stages.stage_')
>>>>>>> edea013d
        k = k.replace('head.', 'head.fc.')
        k = k.replace('cpe.0', 'cpe1')
        k = k.replace('cpe.1', 'cpe2')
        out_dict[k] = v
    return out_dict
    

def _create_davit(variant, pretrained=False, **kwargs):
<<<<<<< HEAD
    default_out_indices = tuple(i for i, _ in enumerate(kwargs.get('depths', (1, 1, 3, 1))))
    out_indices = kwargs.pop('out_indices', default_out_indices)
    model = build_model_with_cfg(
        DaViT,
=======
    model_cls = DaViT
    features_only = False
    kwargs_filter = None
    default_out_indices = tuple(i for i, _ in enumerate(kwargs.get('depths', (1, 1, 3, 1))))
    out_indices = kwargs.pop('out_indices', default_out_indices)
    if kwargs.pop('features_only', False):
        model_cls = DaViTFeatures
        kwargs_filter = ('num_classes', 'global_pool')
        features_only = True
    model = build_model_with_cfg(
        model_cls,
>>>>>>> edea013d
        variant,
        pretrained,
        pretrained_filter_fn=checkpoint_filter_fn,
        feature_cfg=dict(flatten_sequential=True, out_indices=out_indices),
        **kwargs)
<<<<<<< HEAD
=======
    if features_only:
        model.pretrained_cfg = pretrained_cfg_for_features(model.default_cfg)
        model.default_cfg = model.pretrained_cfg  # backwards compat
    return model
>>>>>>> edea013d

    return model


def _cfg(url='', **kwargs): # not sure how this should be set up
    return {
        'url': url,
        'num_classes': 1000, 'input_size': (3, 224, 224), 'pool_size': (7, 7),
        'crop_pct': 0.875, 'interpolation': 'bilinear',
        'mean': IMAGENET_DEFAULT_MEAN, 'std': IMAGENET_DEFAULT_STD,
        'first_conv': 'stages.0.patch_embed.proj', 'classifier': 'head.fc',
        **kwargs
    }



default_cfgs = generate_default_cfgs({
    # official microsoft weights from https://github.com/dingmyu/davit
    'davit_tiny.msft_in1k': _cfg(
        url="https://github.com/fffffgggg54/pytorch-image-models/releases/download/checkpoint/davit_tiny_ed28dd55.pth.tar"),
    'davit_small.msft_in1k': _cfg(
        url="https://github.com/fffffgggg54/pytorch-image-models/releases/download/checkpoint/davit_small_d1ecf281.pth.tar"),
    'davit_base.msft_in1k': _cfg(
        url="https://github.com/fffffgggg54/pytorch-image-models/releases/download/checkpoint/davit_base_67d9ac26.pth.tar"),
<<<<<<< HEAD
    'davit_large': _cfg(),
    'davit_huge': _cfg(),
    'davit_giant': _cfg(),
=======
>>>>>>> edea013d
})



@register_model
def davit_tiny(pretrained=False, **kwargs):
    model_kwargs = dict(depths=(1, 1, 3, 1), embed_dims=(96, 192, 384, 768),
    num_heads=(3, 6, 12, 24), **kwargs)
    return _create_davit('davit_tiny', pretrained=pretrained, **model_kwargs)
    
@register_model
def davit_small(pretrained=False, **kwargs):
    model_kwargs = dict(depths=(1, 1, 9, 1), embed_dims=(96, 192, 384, 768),
    num_heads=(3, 6, 12, 24), **kwargs)
    return _create_davit('davit_small', pretrained=pretrained, **model_kwargs)
    
@register_model
def davit_base(pretrained=False, **kwargs):
    model_kwargs = dict(depths=(1, 1, 9, 1), embed_dims=(128, 256, 512, 1024),
    num_heads=(4, 8, 16, 32), **kwargs)
    return _create_davit('davit_base', pretrained=pretrained, **model_kwargs)


# TODO contact authors to get larger pretrained models
@register_model
def davit_large(pretrained=False, **kwargs):
    model_kwargs = dict(depths=(1, 1, 9, 1), embed_dims=(192, 384, 768, 1536),
    num_heads=(6, 12, 24, 48), **kwargs)
    return _create_davit('davit_large', pretrained=pretrained, **model_kwargs)
    
@register_model
def davit_huge(pretrained=False, **kwargs):
    model_kwargs = dict(depths=(1, 1, 9, 1), embed_dims=(256, 512, 1024, 2048),
    num_heads=(8, 16, 32, 64), **kwargs)
    return _create_davit('davit_huge', pretrained=pretrained, **model_kwargs)
    
@register_model
def davit_giant(pretrained=False, **kwargs):
    model_kwargs = dict(depths=(1, 1, 12, 3), embed_dims=(384, 768, 1536, 3072),
    num_heads=(12, 24, 48, 96), **kwargs)
    return _create_davit('davit_giant', pretrained=pretrained, **model_kwargs)<|MERGE_RESOLUTION|>--- conflicted
+++ resolved
@@ -15,11 +15,7 @@
 # FIXME remove unused imports
 
 import itertools
-<<<<<<< HEAD
 from typing import Any, Dict, Iterable, Iterator, List, Mapping, Optional, overload, Tuple, TypeVar, Union
-=======
-from typing import Any, Dict, Iterable, Iterator, Mapping, Optional, overload, Tuple, TypeVar, Union, List
->>>>>>> edea013d
 from collections import OrderedDict
 
 import torch
@@ -38,7 +34,7 @@
 
 __all__ = ['DaViT']
 
-<<<<<<< HEAD
+
 # modified nn.Sequential that includes a size tuple in the forward function
 # FIXME doesn't work with torchscript/JIT
 # Module 'SequentialWithSize' has no attribute '_modules'
@@ -48,8 +44,7 @@
             x, size = module(x, size)
         return x, size
 
-=======
->>>>>>> edea013d
+
 class ConvPosEnc(nn.Module):
     def __init__(self, dim : int, k : int=3, act : bool=False, normtype : str='none'):
 
@@ -197,11 +192,9 @@
 
 
     def forward(self, x : Tensor, size: Tuple[int, int]):
-<<<<<<< HEAD
+
         x = self.cpe1(x, size)
-=======
-        x = self.cpe[0](x, size)
->>>>>>> edea013d
+        
         cur = self.norm1(x)
         cur = self.attn(cur)
         x = x + self.drop_path(cur)
@@ -500,7 +493,6 @@
         self.grad_checkpointing = False
         self.feature_info = []
 
-<<<<<<< HEAD
         stages = []
         
         for stage_id in range(self.num_stages):
@@ -532,54 +524,6 @@
         self.norms = norm_layer(self.num_features)
         self.head = ClassifierHead(self.num_features, num_classes, pool_type=global_pool, drop_rate=drop_rate)
         self.apply(self._init_weights)
-       
-=======
-        self.patch_embeds = nn.ModuleList([
-            PatchEmbed(patch_size=patch_size if i == 0 else 2,
-                       in_chans=in_chans if i == 0 else self.embed_dims[i - 1],
-                       embed_dim=self.embed_dims[i],
-                       overlapped=overlapped_patch)
-            for i in range(self.num_stages)])
-
-        self.stages = nn.ModuleList()
-        for stage_id, stage_param in enumerate(self.architecture):
-            layer_offset_id = len(list(itertools.chain(*self.architecture[:stage_id])))
-
-            stage = nn.ModuleList([
-                nn.ModuleList([
-                    ChannelBlock(
-                        dim=self.embed_dims[item],
-                        num_heads=self.num_heads[item],
-                        mlp_ratio=mlp_ratio,
-                        qkv_bias=qkv_bias,
-                        drop_path=dpr[2 * (layer_id + layer_offset_id) + attention_id],
-                        norm_layer=nn.LayerNorm,
-                        ffn=ffn,
-                        cpe_act=cpe_act
-                    ) if attention_type == 'channel' else
-                    SpatialBlock(
-                        dim=self.embed_dims[item],
-                        num_heads=self.num_heads[item],
-                        mlp_ratio=mlp_ratio,
-                        qkv_bias=qkv_bias,
-                        drop_path=dpr[2 * (layer_id + layer_offset_id) + attention_id],
-                        norm_layer=nn.LayerNorm,
-                        ffn=ffn,
-                        cpe_act=cpe_act,
-                        window_size=window_size,
-                    ) if attention_type == 'spatial' else None
-                    for attention_id, attention_type in enumerate(attention_types)]
-                ) for layer_id, item in enumerate(stage_param)
-            ])
-            
-            self.stages.add_module(f'stage_{stage_id}', stage)
-            self.feature_info += [dict(num_chs=self.embed_dims[stage_id], reduction=2, module=f'stages.stage_{stage_id}')]
-
-        self.norms = norm_layer(self.num_features)
-        self.head = ClassifierHead(self.num_features, num_classes, pool_type=global_pool, drop_rate=drop_rate)
-        self.apply(self._init_weights)
-        
->>>>>>> edea013d
     
     def _init_weights(self, m):
         if isinstance(m, nn.Linear):
@@ -604,51 +548,12 @@
             global_pool = self.head.global_pool.pool_type
         self.head = ClassifierHead(self.num_features, num_classes, pool_type=global_pool, drop_rate=self.drop_rate)
     
-<<<<<<< HEAD
 
     def forward_features(self, x):
         #x, sizes = self.forward_network(x)
         size: Tuple[int, int] = (x.size(2), x.size(3))
         x, size = self.stages(x, size)
         
-=======
-    
-    def forward_network(self, x):
-        size: Tuple[int, int] = (x.size(2), x.size(3))
-        features = [x]
-        sizes = [size]
-        
-        for patch_layer, stage in zip(self.patch_embeds, self.stages):
-            features[-1], sizes[-1] = patch_layer(features[-1], sizes[-1])
-            for _, block in enumerate(stage):
-                for _, layer in enumerate(block):
-                    if self.grad_checkpointing and not torch.jit.is_scripting():
-                        features[-1], sizes[-1] = checkpoint.checkpoint(layer, features[-1], sizes[-1])
-                    else:
-                        features[-1], sizes[-1] = layer(features[-1], sizes[-1])
-            
-            # don't append outputs of last stage, since they are already there
-            if(len(features) < self.num_stages):
-                features.append(features[-1])
-                sizes.append(sizes[-1])
-            
-
-        # non-normalized pyramid features + corresponding sizes
-        return features, sizes
-    
-    def forward_pyramid_features(self, x) -> List[Tensor]:
-        x, sizes = self.forward_network(x)
-        outs = []
-        for i, out in enumerate(x):
-            H, W = sizes[i]
-            outs.append(out.view(-1, H, W, self.embed_dims[i]).permute(0, 3, 1, 2).contiguous())
-        
-        return outs
-
-    def forward_features(self, x):
-        x, sizes = self.forward_network(x)
->>>>>>> edea013d
-        # take final feature and norm
         x = self.norms(x)
         H, W = size
         x = x.view(-1, H, W, self.embed_dims[-1]).permute(0, 3, 1, 2).contiguous()
@@ -664,21 +569,7 @@
         
     def forward(self, x):
         return self.forward_classifier(x)
-        
-<<<<<<< HEAD
-
-=======
-        
-class DaViTFeatures(DaViT):
-
-    def __init__(self, *args, **kwargs):
-        super().__init__(*args, **kwargs)
-        self.feature_info = FeatureInfo(self.feature_info, kwargs.get('out_indices', (0, 1, 2, 3)))
-    
-    def forward(self, x) -> List[Tensor]:
-        return self.forward_pyramid_features(x)
-    
->>>>>>> edea013d
+
 
 def checkpoint_filter_fn(state_dict, model):
     """ Remap MSFT checkpoints -> timm """
@@ -687,18 +578,12 @@
     
     if 'state_dict' in state_dict:
         state_dict = state_dict['state_dict']
-<<<<<<< HEAD
+
     import re
     out_dict = {}
     for k, v in state_dict.items():
         k = re.sub(r'patch_embeds.([0-9]+)', r'stages.\1.patch_embed', k)
         k = re.sub(r'main_blocks.([0-9]+)', r'stages.\1.blocks', k)
-=======
-
-    out_dict = {}
-    for k, v in state_dict.items():
-        k = k.replace('main_blocks.', 'stages.stage_')
->>>>>>> edea013d
         k = k.replace('head.', 'head.fc.')
         k = k.replace('cpe.0', 'cpe1')
         k = k.replace('cpe.1', 'cpe2')
@@ -707,37 +592,16 @@
     
 
 def _create_davit(variant, pretrained=False, **kwargs):
-<<<<<<< HEAD
+
     default_out_indices = tuple(i for i, _ in enumerate(kwargs.get('depths', (1, 1, 3, 1))))
     out_indices = kwargs.pop('out_indices', default_out_indices)
     model = build_model_with_cfg(
         DaViT,
-=======
-    model_cls = DaViT
-    features_only = False
-    kwargs_filter = None
-    default_out_indices = tuple(i for i, _ in enumerate(kwargs.get('depths', (1, 1, 3, 1))))
-    out_indices = kwargs.pop('out_indices', default_out_indices)
-    if kwargs.pop('features_only', False):
-        model_cls = DaViTFeatures
-        kwargs_filter = ('num_classes', 'global_pool')
-        features_only = True
-    model = build_model_with_cfg(
-        model_cls,
->>>>>>> edea013d
         variant,
         pretrained,
         pretrained_filter_fn=checkpoint_filter_fn,
         feature_cfg=dict(flatten_sequential=True, out_indices=out_indices),
         **kwargs)
-<<<<<<< HEAD
-=======
-    if features_only:
-        model.pretrained_cfg = pretrained_cfg_for_features(model.default_cfg)
-        model.default_cfg = model.pretrained_cfg  # backwards compat
-    return model
->>>>>>> edea013d
-
     return model
 
 
@@ -761,12 +625,9 @@
         url="https://github.com/fffffgggg54/pytorch-image-models/releases/download/checkpoint/davit_small_d1ecf281.pth.tar"),
     'davit_base.msft_in1k': _cfg(
         url="https://github.com/fffffgggg54/pytorch-image-models/releases/download/checkpoint/davit_base_67d9ac26.pth.tar"),
-<<<<<<< HEAD
     'davit_large': _cfg(),
     'davit_huge': _cfg(),
     'davit_giant': _cfg(),
-=======
->>>>>>> edea013d
 })
 
 
