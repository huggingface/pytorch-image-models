--- conflicted
+++ resolved
@@ -1,5 +1 @@
-<<<<<<< HEAD
-__version__ = '0.5.1'
-=======
-__version__ = '0.5.5'
->>>>>>> 5f81d4de
+__version__ = '0.6.1'